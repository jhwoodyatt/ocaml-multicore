--- conflicted
+++ resolved
@@ -86,13 +86,8 @@
 #endif
   int ldconf, nread;
 
-<<<<<<< HEAD
-  stdlib = caml_secure_getenv("OCAMLLIB");
-  if (stdlib == NULL) stdlib = caml_secure_getenv("CAMLLIB");
-=======
   stdlib = caml_secure_getenv(_T("OCAMLLIB"));
   if (stdlib == NULL) stdlib = caml_secure_getenv(_T("CAMLLIB"));
->>>>>>> 0d68080b
   if (stdlib == NULL) stdlib = OCAML_STDLIB_DIR;
   ldconfname = caml_stat_strconcat_os(3, stdlib, _T("/"), LD_CONF_NAME);
   if (stat_os(ldconfname, &st) == -1) {
@@ -135,13 +130,9 @@
   void * handle;
 
   realname = caml_search_dll_in_path(&caml_shared_libs_path, name);
-<<<<<<< HEAD
-  caml_gc_message(0x100, "Loading shared library %s\n", realname);
-=======
   u8 = caml_stat_strdup_of_os(realname);
   caml_gc_message(0x100, "Loading shared library %s\n", u8);
   caml_stat_free(u8);
->>>>>>> 0d68080b
   caml_enter_blocking_section();
   handle = caml_dlopen(realname, 1, 1);
   caml_leave_blocking_section();
@@ -170,11 +161,7 @@
      - directories specified in the executable
      - directories specified in the file <stdlib>/ld.conf */
   tofree1 = caml_decompose_path(&caml_shared_libs_path,
-<<<<<<< HEAD
-                                caml_secure_getenv("CAML_LD_LIBRARY_PATH"));
-=======
                                 caml_secure_getenv(_T("CAML_LD_LIBRARY_PATH")));
->>>>>>> 0d68080b
   if (lib_path != NULL)
     for (p = lib_path; *p != 0; p += strlen_os(p) + 1)
       caml_ext_table_add(&caml_shared_libs_path, p);
@@ -241,14 +228,9 @@
   value result;
   char_os * p;
 
-<<<<<<< HEAD
-  caml_gc_message(0x100, "Opening shared library %s\n", String_val(filename));
-  p = caml_strdup(String_val(filename));
-=======
   caml_gc_message(0x100, "Opening shared library %s\n",
                   String_val(filename));
   p = caml_stat_strdup_to_os(String_val(filename));
->>>>>>> 0d68080b
   caml_enter_blocking_section();
   handle = caml_dlopen(p, Int_val(mode), 1);
   caml_leave_blocking_section();
