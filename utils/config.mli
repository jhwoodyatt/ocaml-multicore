(**************************************************************************)
<<<<<<< HEAD
(*                                                                     *)
(*                                OCaml                                *)
(*                                                                     *)
(*            Xavier Leroy, projet Cristal, INRIA Rocquencourt         *)
(*                                                                     *)
(*  Copyright 1996 Institut National de Recherche en Informatique et   *)
(*     en Automatique.                                                    *)
(*                                                                     *)
=======
(*                                                                        *)
(*                                 OCaml                                  *)
(*                                                                        *)
(*             Xavier Leroy, projet Cristal, INRIA Rocquencourt           *)
(*                                                                        *)
(*   Copyright 1996 Institut National de Recherche en Informatique et     *)
(*     en Automatique.                                                    *)
(*                                                                        *)
>>>>>>> 0c0884bd
(*   All rights reserved.  This file is distributed under the terms of    *)
(*   the GNU Lesser General Public License version 2.1, with the          *)
(*   special exception on linking described in the file LICENSE.          *)
(*                                                                        *)
(**************************************************************************)

(* System configuration *)

val version: string
        (* The current version number of the system *)

val standard_library: string
        (* The directory containing the standard libraries *)
val standard_runtime: string
        (* The full path to the standard bytecode interpreter ocamlrun *)
val ccomp_type: string
        (* The "kind" of the C compiler, assembler and linker used: one of
               "cc" (for Unix-style C compilers)
               "msvc" (for Microsoft Visual C++ and MASM) *)
val bytecomp_c_compiler: string
        (* The C compiler to use for compiling C files
           with the bytecode compiler *)
val bytecomp_c_libraries: string
        (* The C libraries to link with custom runtimes *)
val native_c_compiler: string
        (* The C compiler to use for compiling C files
           with the native-code compiler *)
val native_c_libraries: string
        (* The C libraries to link with native-code programs *)
val native_pack_linker: string
        (* The linker to use for packaging (ocamlopt -pack) and for partial
           links (ocamlopt -output-obj). *)
val mkdll: string
        (* The linker command line to build dynamic libraries. *)
val mkexe: string
        (* The linker command line to build executables. *)
val mkmaindll: string
        (* The linker command line to build main programs as dlls. *)
val ranlib: string
        (* Command to randomize a library, or "" if not needed *)
val ar: string
        (* Name of the ar command, or "" if not needed  (MSVC) *)
val cc_profile : string
        (* The command line option to the C compiler to enable profiling. *)

val load_path: string list ref
        (* Directories in the search path for .cmi and .cmo files *)

val interface_suffix: string ref
        (* Suffix for interface file names *)

val exec_magic_number: string
        (* Magic number for bytecode executable files *)
val cmi_magic_number: string
        (* Magic number for compiled interface files *)
val cmo_magic_number: string
        (* Magic number for object bytecode files *)
val cma_magic_number: string
        (* Magic number for archive files *)
val cmx_magic_number: string
        (* Magic number for compilation unit descriptions *)
val cmxa_magic_number: string
        (* Magic number for libraries of compilation unit descriptions *)
val ast_intf_magic_number: string
        (* Magic number for file holding an interface syntax tree *)
val ast_impl_magic_number: string
        (* Magic number for file holding an implementation syntax tree *)
val cmxs_magic_number: string
        (* Magic number for dynamically-loadable plugins *)
val cmt_magic_number: string
        (* Magic number for compiled interface files *)

val max_tag: int
        (* Biggest tag that can be stored in the header of a regular block. *)
val lazy_tag : int
        (* Normally the same as Obj.lazy_tag.  Separate definition because
           of technical reasons for bootstrapping. *)
val max_young_wosize: int
        (* Maximal size of arrays that are directly allocated in the
           minor heap *)
val stack_threshold: int
        (* Size in words of safe area at bottom of VM stack,
           see byterun/config.h *)
<<<<<<< HEAD
val profile_slop : int
        (* Size in words of extra stack slop space at the bottom of stack if
           profiling is enabled. See byterun/config.h *)
=======
>>>>>>> 0c0884bd
val stack_safety_margin: int
        (* Size in words of the safety margin between the bottom of
           the stack and the stack pointer. This margin can be used by
           intermediate computations of some instructions, or the event
           handler. *)

val architecture: string
        (* Name of processor type for the native-code compiler *)
val model: string
        (* Name of processor submodel for the native-code compiler *)
val system: string
        (* Name of operating system for the native-code compiler *)

val asm: string
        (* The assembler (and flags) to use for assembling
           ocamlopt-generated code. *)

val asm_cfi_supported: bool
        (* Whether assembler understands CFI directives *)
val with_frame_pointers : bool
        (* Whether assembler should maintain frame pointers *)

val ext_obj: string
        (* Extension for object files, e.g. [.o] under Unix. *)
val ext_asm: string
        (* Extension for assembler files, e.g. [.s] under Unix. *)
val ext_lib: string
        (* Extension for library files, e.g. [.a] under Unix. *)
val ext_dll: string
        (* Extension for dynamically-loaded libraries, e.g. [.so] under Unix.*)

val default_executable_name: string
        (* Name of executable produced by linking if none is given with -o,
           e.g. [a.out] under Unix. *)

val systhread_supported : bool
        (* Whether the system thread library is implemented *)

val flexdll_dirs : string list
        (* Directories needed for the FlexDLL objects *)

val host : string
        (* Whether the compiler is a cross-compiler *)

val target : string
        (* Whether the compiler is a cross-compiler *)

val print_config : out_channel -> unit;;

<<<<<<< HEAD
val stats : bool
        (* Whether the compiler records detailed statistics about the program.
           Warning: Expect a substantial performance hit. *)
=======
>>>>>>> 0c0884bd
val flambda : bool
        (* Whether the compiler was configured for flambda *)

val spacetime : bool
        (* Whether the compiler was configured for Spacetime profiling *)
val profinfo_width : int
        (* How many bits are to be used in values' headers for profiling
           information *)
val libunwind_available : bool
        (* Whether the libunwind library is available on the target *)
val libunwind_link_flags : string
        (* Linker flags to use libunwind *)

val safe_string: bool
        (* Whether the compiler was configured with -safe-string *)<|MERGE_RESOLUTION|>--- conflicted
+++ resolved
@@ -1,14 +1,4 @@
 (**************************************************************************)
-<<<<<<< HEAD
-(*                                                                     *)
-(*                                OCaml                                *)
-(*                                                                     *)
-(*            Xavier Leroy, projet Cristal, INRIA Rocquencourt         *)
-(*                                                                     *)
-(*  Copyright 1996 Institut National de Recherche en Informatique et   *)
-(*     en Automatique.                                                    *)
-(*                                                                     *)
-=======
 (*                                                                        *)
 (*                                 OCaml                                  *)
 (*                                                                        *)
@@ -17,7 +7,6 @@
 (*   Copyright 1996 Institut National de Recherche en Informatique et     *)
 (*     en Automatique.                                                    *)
 (*                                                                        *)
->>>>>>> 0c0884bd
 (*   All rights reserved.  This file is distributed under the terms of    *)
 (*   the GNU Lesser General Public License version 2.1, with the          *)
 (*   special exception on linking described in the file LICENSE.          *)
@@ -101,12 +90,9 @@
 val stack_threshold: int
         (* Size in words of safe area at bottom of VM stack,
            see byterun/config.h *)
-<<<<<<< HEAD
 val profile_slop : int
         (* Size in words of extra stack slop space at the bottom of stack if
            profiling is enabled. See byterun/config.h *)
-=======
->>>>>>> 0c0884bd
 val stack_safety_margin: int
         (* Size in words of the safety margin between the bottom of
            the stack and the stack pointer. This margin can be used by
@@ -156,12 +142,10 @@
 
 val print_config : out_channel -> unit;;
 
-<<<<<<< HEAD
 val stats : bool
         (* Whether the compiler records detailed statistics about the program.
            Warning: Expect a substantial performance hit. *)
-=======
->>>>>>> 0c0884bd
+
 val flambda : bool
         (* Whether the compiler was configured for flambda *)
 
