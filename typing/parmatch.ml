(**************************************************************************)
<<<<<<< HEAD
(*                                                                     *)
(*                                OCaml                                *)
(*                                                                     *)
(*            Xavier Leroy, projet Cristal, INRIA Rocquencourt         *)
(*                                                                     *)
(*  Copyright 1996 Institut National de Recherche en Informatique et   *)
(*     en Automatique.                                                    *)
(*                                                                     *)
=======
(*                                                                        *)
(*                                 OCaml                                  *)
(*                                                                        *)
(*             Xavier Leroy, projet Cristal, INRIA Rocquencourt           *)
(*                                                                        *)
(*   Copyright 1996 Institut National de Recherche en Informatique et     *)
(*     en Automatique.                                                    *)
(*                                                                        *)
>>>>>>> 0c0884bd
(*   All rights reserved.  This file is distributed under the terms of    *)
(*   the GNU Lesser General Public License version 2.1, with the          *)
(*   special exception on linking described in the file LICENSE.          *)
(*                                                                        *)
(**************************************************************************)

(* Detection of partial matches and unused match cases. *)

open Misc
open Asttypes
open Types
open Typedtree

(*************************************)
(* Utilities for building patterns   *)
(*************************************)

let make_pat desc ty tenv =
  {pat_desc = desc; pat_loc = Location.none; pat_extra = [];
   pat_type = ty ; pat_env = tenv;
   pat_attributes = [];
  }

let omega = make_pat Tpat_any Ctype.none Env.empty

let extra_pat =
  make_pat
    (Tpat_var (Ident.create "+", mknoloc "+"))
    Ctype.none Env.empty

let rec omegas i =
  if i <= 0 then [] else omega :: omegas (i-1)

let omega_list l = List.map (fun _ -> omega) l

let zero = make_pat (Tpat_constant (Const_int 0)) Ctype.none Env.empty

(***********************)
(* Compatibility check *)
(***********************)

(* p and q compatible means, there exists V that matches both *)

let is_absent tag row = Btype.row_field tag !row = Rabsent

let is_absent_pat p = match p.pat_desc with
| Tpat_variant (tag, _, row) -> is_absent tag row
| _ -> false

let const_compare x y =
  match x,y with
  | Const_float f1, Const_float f2 ->
      Pervasives.compare (float_of_string f1) (float_of_string f2)
  | Const_string (s1, _), Const_string (s2, _) ->
      String.compare s1 s2
  | _, _ -> Pervasives.compare x y

let records_args l1 l2 =
  (* Invariant: fields are already sorted by Typecore.type_label_a_list *)
  let rec combine r1 r2 l1 l2 = match l1,l2 with
  | [],[] -> List.rev r1, List.rev r2
  | [],(_,_,p2)::rem2 -> combine (omega::r1) (p2::r2) [] rem2
  | (_,_,p1)::rem1,[] -> combine (p1::r1) (omega::r2) rem1 []
  | (_,lbl1,p1)::rem1, ( _,lbl2,p2)::rem2 ->
      if lbl1.lbl_pos < lbl2.lbl_pos then
        combine (p1::r1) (omega::r2) rem1 l2
      else if lbl1.lbl_pos > lbl2.lbl_pos then
        combine (omega::r1) (p2::r2) l1 rem2
      else (* same label on both sides *)
        combine (p1::r1) (p2::r2) rem1 rem2 in
  combine [] [] l1 l2


let rec compat p q =
  match p.pat_desc,q.pat_desc with
  | Tpat_alias (p,_,_),_      -> compat p q
  | _,Tpat_alias (q,_,_)      -> compat p q
  | (Tpat_any|Tpat_var _),_ -> true
  | _,(Tpat_any|Tpat_var _) -> true
  | Tpat_or (p1,p2,_),_     -> compat p1 q || compat p2 q
  | _,Tpat_or (q1,q2,_)     -> compat p q1 || compat p q2
  | Tpat_constant c1, Tpat_constant c2 -> const_compare c1 c2 = 0
  | Tpat_tuple ps, Tpat_tuple qs -> compats ps qs
  | Tpat_lazy p, Tpat_lazy q -> compat p q
  | Tpat_construct (_, c1,ps1), Tpat_construct (_, c2,ps2) ->
      c1.cstr_tag = c2.cstr_tag && compats ps1 ps2
  | Tpat_variant(l1,Some p1, _r1), Tpat_variant(l2,Some p2,_) ->
      l1=l2 && compat p1 p2
  | Tpat_variant (l1,None, _r1), Tpat_variant(l2,None,_) ->
      l1 = l2
  | Tpat_variant (_, None, _), Tpat_variant (_,Some _, _) -> false
  | Tpat_variant (_, Some _, _), Tpat_variant (_, None, _) -> false
  | Tpat_record (l1,_),Tpat_record (l2,_) ->
      let ps,qs = records_args l1 l2 in
      compats ps qs
  | Tpat_array ps, Tpat_array qs ->
      List.length ps = List.length qs &&
      compats ps qs
  | _,_  ->
      assert false

and compats ps qs = match ps,qs with
| [], [] -> true
| p::ps, q::qs -> compat p q && compats ps qs
| _,_    -> assert false

exception Empty (* Empty pattern *)

(****************************************)
(* Utilities for retrieving type paths  *)
(****************************************)

(* May need a clean copy, cf. PR#4745 *)
let clean_copy ty =
  if ty.level = Btype.generic_level then ty
  else Subst.type_expr Subst.identity ty

let get_type_path ty tenv =
  let ty = Ctype.repr (Ctype.expand_head tenv (clean_copy ty)) in
  match ty.desc with
  | Tconstr (path,_,_) -> path
  | _ -> fatal_error "Parmatch.get_type_path"

(*************************************)
(* Values as patterns pretty printer *)
(*************************************)

open Format
;;

let pretty_record_elision_mark ppf = function
  | [] -> () (* should not happen, empty record pattern *)
  | (_, lbl, _) :: q ->
      (* we assume that there is no label repetitions here *)
      if Array.length lbl.lbl_all > 1 + List.length q then
        fprintf ppf ";@ _@ "

let is_cons = function
| {cstr_name = "::"} -> true
| _ -> false

let pretty_const c = match c with
| Const_int i -> Printf.sprintf "%d" i
| Const_char c -> Printf.sprintf "%C" c
| Const_string (s, _) -> Printf.sprintf "%S" s
| Const_float f -> Printf.sprintf "%s" f
| Const_int32 i -> Printf.sprintf "%ldl" i
| Const_int64 i -> Printf.sprintf "%LdL" i
| Const_nativeint i -> Printf.sprintf "%ndn" i

let rec pretty_val ppf v =
  match v.pat_extra with
      (cstr, _loc, _attrs) :: rem ->
        begin match cstr with
          | Tpat_unpack ->
            fprintf ppf "@[(module %a)@]" pretty_val { v with pat_extra = rem }
          | Tpat_constraint _ ->
            fprintf ppf "@[(%a : _)@]" pretty_val { v with pat_extra = rem }
          | Tpat_type _ ->
            fprintf ppf "@[(# %a)@]" pretty_val { v with pat_extra = rem }
          | Tpat_open _ ->
              fprintf ppf "@[(# %a)@]" pretty_val { v with pat_extra = rem }
        end
    | [] ->
  match v.pat_desc with
  | Tpat_any -> fprintf ppf "_"
  | Tpat_var (x,_) -> fprintf ppf "%s" (Ident.name x)
  | Tpat_constant c -> fprintf ppf "%s" (pretty_const c)
  | Tpat_tuple vs ->
      fprintf ppf "@[(%a)@]" (pretty_vals ",") vs
  | Tpat_construct (_, cstr, []) ->
      fprintf ppf "%s" cstr.cstr_name
  | Tpat_construct (_, cstr, [w]) ->
      fprintf ppf "@[<2>%s@ %a@]" cstr.cstr_name pretty_arg w
  | Tpat_construct (_, cstr, vs) ->
      let name = cstr.cstr_name in
      begin match (name, vs) with
        ("::", [v1;v2]) ->
          fprintf ppf "@[%a::@,%a@]" pretty_car v1 pretty_cdr v2
      |  _ ->
          fprintf ppf "@[<2>%s@ @[(%a)@]@]" name (pretty_vals ",") vs
      end
  | Tpat_variant (l, None, _) ->
      fprintf ppf "`%s" l
  | Tpat_variant (l, Some w, _) ->
      fprintf ppf "@[<2>`%s@ %a@]" l pretty_arg w
  | Tpat_record (lvs,_) ->
      let filtered_lvs = List.filter
<<<<<<< HEAD
           (function
             | (_,_,{pat_desc=Tpat_any}) -> false (* do not show lbl=_ *)
=======
          (function
            | (_,_,{pat_desc=Tpat_any}) -> false (* do not show lbl=_ *)
>>>>>>> 0c0884bd
            | _ -> true) lvs in
      fprintf ppf "@[{%a%a}@]"
        pretty_lvals filtered_lvs
        pretty_record_elision_mark filtered_lvs
  | Tpat_array vs ->
      fprintf ppf "@[[| %a |]@]" (pretty_vals " ;") vs
  | Tpat_lazy v ->
      fprintf ppf "@[<2>lazy@ %a@]" pretty_arg v
  | Tpat_alias (v, x,_) ->
      fprintf ppf "@[(%a@ as %a)@]" pretty_val v Ident.print x
  | Tpat_or (v,w,_)    ->
      fprintf ppf "@[(%a|@,%a)@]" pretty_or v pretty_or w

and pretty_car ppf v = match v.pat_desc with
| Tpat_construct (_,cstr, [_ ; _])
    when is_cons cstr ->
      fprintf ppf "(%a)" pretty_val v
| _ -> pretty_val ppf v

and pretty_cdr ppf v = match v.pat_desc with
| Tpat_construct (_,cstr, [v1 ; v2])
    when is_cons cstr ->
      fprintf ppf "%a::@,%a" pretty_car v1 pretty_cdr v2
| _ -> pretty_val ppf v

and pretty_arg ppf v = match v.pat_desc with
| Tpat_construct (_,_,_::_)
| Tpat_variant (_, Some _, _) -> fprintf ppf "(%a)" pretty_val v
|  _ -> pretty_val ppf v

and pretty_or ppf v = match v.pat_desc with
| Tpat_or (v,w,_) ->
    fprintf ppf "%a|@,%a" pretty_or v pretty_or w
| _ -> pretty_val ppf v

and pretty_vals sep ppf = function
  | [] -> ()
  | [v] -> pretty_val ppf v
  | v::vs ->
      fprintf ppf "%a%s@ %a" pretty_val v sep (pretty_vals sep) vs

and pretty_lvals ppf = function
  | [] -> ()
  | [_,lbl,v] ->
      fprintf ppf "%s=%a" lbl.lbl_name pretty_val v
  | (_, lbl,v)::rest ->
      fprintf ppf "%s=%a;@ %a"
        lbl.lbl_name pretty_val v pretty_lvals rest

let top_pretty ppf v =
  fprintf ppf "@[%a@]@?" pretty_val v


let pretty_pat p =
  top_pretty Format.str_formatter p ;
  prerr_string (Format.flush_str_formatter ())

type matrix = pattern list list

let pretty_line ps =
  List.iter
    (fun p ->
      top_pretty Format.str_formatter p ;
      prerr_string " <" ;
      prerr_string (Format.flush_str_formatter ()) ;
      prerr_string ">")
    ps

let pretty_matrix (pss : matrix) =
  prerr_endline "begin matrix" ;
  List.iter
    (fun ps ->
      pretty_line ps ;
      prerr_endline "")
    pss ;
  prerr_endline "end matrix"


(****************************)
(* Utilities for matching   *)
(****************************)

(* Check top matching *)
let simple_match p1 p2 =
  match p1.pat_desc, p2.pat_desc with
  | Tpat_construct(_, c1, _), Tpat_construct(_, c2, _) ->
      c1.cstr_tag = c2.cstr_tag
  | Tpat_variant(l1, _, _), Tpat_variant(l2, _, _) ->
      l1 = l2
  | Tpat_constant(c1), Tpat_constant(c2) -> const_compare c1 c2 = 0
  | Tpat_tuple _, Tpat_tuple _ -> true
  | Tpat_lazy _, Tpat_lazy _ -> true
  | Tpat_record _ , Tpat_record _ -> true
  | Tpat_array p1s, Tpat_array p2s -> List.length p1s = List.length p2s
  | _, (Tpat_any | Tpat_var(_)) -> true
  | _, _ -> false




(* extract record fields as a whole *)
let record_arg p = match p.pat_desc with
| Tpat_any -> []
| Tpat_record (args,_) -> args
| _ -> fatal_error "Parmatch.as_record"


(* Raise Not_found when pos is not present in arg *)
let get_field pos arg =
  let _,_, p = List.find (fun (_,lbl,_) -> pos = lbl.lbl_pos) arg in
  p

let extract_fields omegas arg =
  List.map
    (fun (_,lbl,_) ->
      try
        get_field lbl.lbl_pos arg
      with Not_found -> omega)
    omegas

let all_record_args lbls = match lbls with
| (_,{lbl_all=lbl_all},_)::_ ->
    let t =
      Array.map
        (fun lbl -> mknoloc (Longident.Lident "?temp?"), lbl,omega)
        lbl_all in
    List.iter
      (fun ((_, lbl,_) as x) ->  t.(lbl.lbl_pos) <- x)
      lbls ;
    Array.to_list t
|  _ -> fatal_error "Parmatch.all_record_args"


(* Build argument list when p2 >= p1, where p1 is a simple pattern *)
let rec simple_match_args p1 p2 = match p2.pat_desc with
| Tpat_alias (p2,_,_) -> simple_match_args p1 p2
| Tpat_construct(_, _, args) -> args
| Tpat_variant(_, Some arg, _) -> [arg]
| Tpat_tuple(args)  -> args
| Tpat_record(args,_) ->  extract_fields (record_arg p1) args
| Tpat_array(args) -> args
| Tpat_lazy arg -> [arg]
| (Tpat_any | Tpat_var(_)) ->
    begin match p1.pat_desc with
      Tpat_construct(_, _,args) -> omega_list args
    | Tpat_variant(_, Some _, _) -> [omega]
    | Tpat_tuple(args) -> omega_list args
    | Tpat_record(args,_) ->  omega_list args
    | Tpat_array(args) ->  omega_list args
    | Tpat_lazy _ -> [omega]
    | _ -> []
    end
| _ -> []

(*
  Normalize a pattern ->
   all arguments are omega (simple pattern) and no more variables
*)

let rec normalize_pat q = match q.pat_desc with
  | Tpat_any | Tpat_constant _ -> q
  | Tpat_var _ -> make_pat Tpat_any q.pat_type q.pat_env
  | Tpat_alias (p,_,_) -> normalize_pat p
  | Tpat_tuple (args) ->
      make_pat (Tpat_tuple (omega_list args)) q.pat_type q.pat_env
  | Tpat_construct  (lid, c,args) ->
      make_pat
        (Tpat_construct (lid, c,omega_list args))
        q.pat_type q.pat_env
  | Tpat_variant (l, arg, row) ->
      make_pat (Tpat_variant (l, may_map (fun _ -> omega) arg, row))
        q.pat_type q.pat_env
  | Tpat_array (args) ->
      make_pat (Tpat_array (omega_list args))  q.pat_type q.pat_env
  | Tpat_record (largs, closed) ->
      make_pat
        (Tpat_record (List.map (fun (lid,lbl,_) ->
                                 lid, lbl,omega) largs, closed))
        q.pat_type q.pat_env
  | Tpat_lazy _ ->
      make_pat (Tpat_lazy omega) q.pat_type q.pat_env
  | Tpat_or _ -> fatal_error "Parmatch.normalize_pat"

(*
  Build normalized (cf. supra) discriminating pattern,
  in the non-data type case
*)

let discr_pat q pss =

  let rec acc_pat acc pss = match pss with
    ({pat_desc = Tpat_alias (p,_,_)}::ps)::pss ->
        acc_pat acc ((p::ps)::pss)
  | ({pat_desc = Tpat_or (p1,p2,_)}::ps)::pss ->
        acc_pat acc ((p1::ps)::(p2::ps)::pss)
  | ({pat_desc = (Tpat_any | Tpat_var _)}::_)::pss ->
        acc_pat acc pss
  | (({pat_desc = Tpat_tuple _} as p)::_)::_ -> normalize_pat p
  | (({pat_desc = Tpat_lazy _} as p)::_)::_ -> normalize_pat p
  | (({pat_desc = Tpat_record (largs,closed)} as p)::_)::pss ->
      let new_omegas =
        List.fold_right
          (fun (lid, lbl,_) r ->
            try
              let _ = get_field lbl.lbl_pos r in
              r
            with Not_found ->
              (lid, lbl,omega)::r)
          largs (record_arg acc)
      in
      acc_pat
        (make_pat (Tpat_record (new_omegas, closed)) p.pat_type p.pat_env)
        pss
  | _ -> acc in

  match normalize_pat q with
  | {pat_desc= (Tpat_any | Tpat_record _)} as q -> acc_pat q pss
  | q -> q

(*
   In case a matching value is found, set actual arguments
   of the matching pattern.
*)

let rec read_args xs r = match xs,r with
| [],_ -> [],r
| _::xs, arg::rest ->
   let args,rest = read_args xs rest in
   arg::args,rest
| _,_ ->
    fatal_error "Parmatch.read_args"

let do_set_args erase_mutable q r = match q with
| {pat_desc = Tpat_tuple omegas} ->
    let args,rest = read_args omegas r in
    make_pat (Tpat_tuple args) q.pat_type q.pat_env::rest
| {pat_desc = Tpat_record (omegas,closed)} ->
    let args,rest = read_args omegas r in
    make_pat
      (Tpat_record
         (List.map2 (fun (lid, lbl,_) arg ->
           if
             erase_mutable &&
             (match lbl.lbl_mut with
             | Mutable -> true | Immutable -> false)
           then
             lid, lbl, omega
           else
             lid, lbl, arg)
            omegas args, closed))
      q.pat_type q.pat_env::
    rest
| {pat_desc = Tpat_construct (lid, c,omegas)} ->
    let args,rest = read_args omegas r in
    make_pat
      (Tpat_construct (lid, c,args))
      q.pat_type q.pat_env::
    rest
| {pat_desc = Tpat_variant (l, omega, row)} ->
    let arg, rest =
      match omega, r with
        Some _, a::r -> Some a, r
      | None, r -> None, r
      | _ -> assert false
    in
    make_pat
      (Tpat_variant (l, arg, row)) q.pat_type q.pat_env::
    rest
| {pat_desc = Tpat_lazy _omega} ->
    begin match r with
      arg::rest ->
        make_pat (Tpat_lazy arg) q.pat_type q.pat_env::rest
    | _ -> fatal_error "Parmatch.do_set_args (lazy)"
    end
| {pat_desc = Tpat_array omegas} ->
    let args,rest = read_args omegas r in
    make_pat
      (Tpat_array args) q.pat_type q.pat_env::
    rest
| {pat_desc=Tpat_constant _|Tpat_any} ->
    q::r (* case any is used in matching.ml *)
| _ -> fatal_error "Parmatch.set_args"

let set_args q r = do_set_args false q r
and set_args_erase_mutable q r = do_set_args true q r

(* filter pss acording to pattern q *)
let filter_one q pss =
  let rec filter_rec = function
      ({pat_desc = Tpat_alias(p,_,_)}::ps)::pss ->
        filter_rec ((p::ps)::pss)
    | ({pat_desc = Tpat_or(p1,p2,_)}::ps)::pss ->
        filter_rec ((p1::ps)::(p2::ps)::pss)
    | (p::ps)::pss ->
        if simple_match q p
        then (simple_match_args q p @ ps) :: filter_rec pss
        else filter_rec pss
    | _ -> [] in
  filter_rec pss

(*
  Filter pss in the ``extra case''. This applies :
  - According to an extra constructor (datatype case, non-complete signature).
  - Acordinng to anything (all-variables case).
*)
let filter_extra pss =
  let rec filter_rec = function
      ({pat_desc = Tpat_alias(p,_,_)}::ps)::pss ->
        filter_rec ((p::ps)::pss)
    | ({pat_desc = Tpat_or(p1,p2,_)}::ps)::pss ->
        filter_rec ((p1::ps)::(p2::ps)::pss)
    | ({pat_desc = (Tpat_any | Tpat_var(_))} :: qs) :: pss ->
        qs :: filter_rec pss
    | _::pss  -> filter_rec pss
    | [] -> [] in
  filter_rec pss

(*
  Pattern p0 is the discriminating pattern,
  returns [(q0,pss0) ; ... ; (qn,pssn)]
  where the qi's are simple patterns and the pssi's are
  matched matrices.

  NOTES
   * (qi,[]) is impossible.
   * In the case when matching is useless (all-variable case),
     returns []
*)

let filter_all pat0 pss =

  let rec insert q qs env =
    match env with
      [] ->
        let q0 = normalize_pat q in
        [q0, [simple_match_args q0 q @ qs]]
    | ((q0,pss) as c)::env ->
        if simple_match q0 q
        then (q0, ((simple_match_args q0 q @ qs) :: pss)) :: env
        else c :: insert q qs env in

  let rec filter_rec env = function
    ({pat_desc = Tpat_alias(p,_,_)}::ps)::pss ->
      filter_rec env ((p::ps)::pss)
  | ({pat_desc = Tpat_or(p1,p2,_)}::ps)::pss ->
      filter_rec env ((p1::ps)::(p2::ps)::pss)
  | ({pat_desc = (Tpat_any | Tpat_var(_))}::_)::pss ->
      filter_rec env pss
  | (p::ps)::pss ->
      filter_rec (insert p ps env) pss
  | _ -> env

  and filter_omega env = function
    ({pat_desc = Tpat_alias(p,_,_)}::ps)::pss ->
      filter_omega env ((p::ps)::pss)
  | ({pat_desc = Tpat_or(p1,p2,_)}::ps)::pss ->
      filter_omega env ((p1::ps)::(p2::ps)::pss)
  | ({pat_desc = (Tpat_any | Tpat_var(_))}::ps)::pss ->
      filter_omega
        (List.map (fun (q,qss) -> (q,(simple_match_args q omega @ ps) :: qss))
           env)
        pss
  | _::pss -> filter_omega env pss
  | [] -> env in

  filter_omega
    (filter_rec
      (match pat0.pat_desc with
        (Tpat_record(_) | Tpat_tuple(_) | Tpat_lazy(_)) -> [pat0,[]]
      | _ -> [])
      pss)
    pss

(* Variant related functions *)

let rec set_last a = function
    [] -> []
  | [_] -> [a]
  | x::l -> x :: set_last a l

(* mark constructor lines for failure when they are incomplete *)
let rec mark_partial = function
    ({pat_desc = Tpat_alias(p,_,_)}::ps)::pss ->
      mark_partial ((p::ps)::pss)
  | ({pat_desc = Tpat_or(p1,p2,_)}::ps)::pss ->
      mark_partial ((p1::ps)::(p2::ps)::pss)
  | ({pat_desc = (Tpat_any | Tpat_var(_))} :: _ as ps) :: pss ->
      ps :: mark_partial pss
  | ps::pss  ->
      (set_last zero ps) :: mark_partial pss
  | [] -> []

let close_variant env row =
  let row = Btype.row_repr row in
  let nm =
    List.fold_left
      (fun nm (_tag,f) ->
        match Btype.row_field_repr f with
        | Reither(_, _, false, e) ->
            (* m=false means that this tag is not explicitly matched *)
            Btype.set_row_field e Rabsent;
            None
        | Rabsent | Reither (_, _, true, _) | Rpresent _ -> nm)
      row.row_name row.row_fields in
  if not row.row_closed || nm != row.row_name then begin
    (* this unification cannot fail *)
    Ctype.unify env row.row_more
      (Btype.newgenty
         (Tvariant {row with row_fields = []; row_more = Btype.newgenvar();
                    row_closed = true; row_name = nm}))
  end

let row_of_pat pat =
  match Ctype.expand_head pat.pat_env pat.pat_type with
    {desc = Tvariant row} -> Btype.row_repr row
  | _ -> assert false

(*
  Check whether the first column of env makes up a complete signature or
  not.
*)

let full_match closing env =  match env with
| ({pat_desc = Tpat_construct(_,c,_)},_) :: _ ->
    if c.cstr_consts < 0 then false (* extensions *)
    else List.length env = c.cstr_consts + c.cstr_nonconsts
| ({pat_desc = Tpat_variant _} as p,_) :: _ ->
    let fields =
      List.map
        (function ({pat_desc = Tpat_variant (tag, _, _)}, _) -> tag
          | _ -> assert false)
        env
    in
    let row = row_of_pat p in
    if closing && not (Btype.row_fixed row) then
      (* closing=true, we are considering the variant as closed *)
      List.for_all
        (fun (tag,f) ->
          match Btype.row_field_repr f with
            Rabsent | Reither(_, _, false, _) -> true
          | Reither (_, _, true, _)
              (* m=true, do not discard matched tags, rather warn *)
          | Rpresent _ -> List.mem tag fields)
        row.row_fields
    else
      row.row_closed &&
      List.for_all
        (fun (tag,f) ->
          Btype.row_field_repr f = Rabsent || List.mem tag fields)
        row.row_fields
| ({pat_desc = Tpat_constant(Const_char _)},_) :: _ ->
    List.length env = 256
| ({pat_desc = Tpat_constant(_)},_) :: _ -> false
| ({pat_desc = Tpat_tuple(_)},_) :: _ -> true
| ({pat_desc = Tpat_record(_)},_) :: _ -> true
| ({pat_desc = Tpat_array(_)},_) :: _ -> false
| ({pat_desc = Tpat_lazy(_)},_) :: _ -> true
| _ -> fatal_error "Parmatch.full_match"

let should_extend ext env = match ext with
| None -> false
| Some ext -> match env with
  | ({pat_desc =
      Tpat_construct(_, {cstr_tag=(Cstr_constant _|Cstr_block _)},_)}
     as p, _) :: _ ->
      let path = get_type_path p.pat_type p.pat_env in
      Path.same path ext
  | _ -> false

(* complement constructor tags *)
let complete_tags nconsts nconstrs tags =
  let seen_const = Array.make nconsts false
  and seen_constr = Array.make nconstrs false in
  List.iter
    (function
      | Cstr_constant i -> seen_const.(i) <- true
      | Cstr_block i -> seen_constr.(i) <- true
      | _  -> assert false)
    tags ;
  let r = ref [] in
  for i = 0 to nconsts-1 do
    if not seen_const.(i) then
      r := Cstr_constant i :: !r
  done ;
  for i = 0 to nconstrs-1 do
    if not seen_constr.(i) then
      r := Cstr_block i :: !r
  done ;
  !r

(* build a pattern from a constructor list *)
let pat_of_constr ex_pat cstr =
<<<<<<< HEAD
 {ex_pat with pat_desc =
  Tpat_construct (mknoloc (Longident.Lident "?pat_of_constr?"),
                  cstr,omegas cstr.cstr_arity)}
=======
  {ex_pat with pat_desc =
   Tpat_construct (mknoloc (Longident.Lident "?pat_of_constr?"),
                   cstr, omegas cstr.cstr_arity)}
>>>>>>> 0c0884bd

let orify x y = make_pat (Tpat_or (x, y, None)) x.pat_type x.pat_env

let rec orify_many = function
| [] -> assert false
| [x] -> x
| x :: xs -> orify x (orify_many xs)

let pat_of_constrs ex_pat cstrs =
  if cstrs = [] then raise Empty else
  orify_many (List.map (pat_of_constr ex_pat) cstrs)

let pats_of_type ?(always=false) env ty =
  let ty' = Ctype.expand_head env ty in
  match ty'.desc with
  | Tconstr (path, _, _) ->
      begin try match (Env.find_type path env).type_kind with
      | Type_variant cl when always || List.length cl = 1 ||
        List.for_all (fun cd -> cd.Types.cd_res <> None) cl ->
          let cstrs = fst (Env.find_type_descrs path env) in
          List.map (pat_of_constr (make_pat Tpat_any ty env)) cstrs
      | Type_record _ ->
          let labels = snd (Env.find_type_descrs path env) in
          let fields =
            List.map (fun ld ->
              mknoloc (Longident.Lident "?pat_of_label?"), ld, omega)
              labels
          in
          [make_pat (Tpat_record (fields, Closed)) ty env]
      | _ -> [omega]
      with Not_found -> [omega]
      end
  | Ttuple tl ->
      [make_pat (Tpat_tuple (omegas (List.length tl))) ty env]
  | _ -> [omega]

let rec get_variant_constructors env ty =
  match (Ctype.repr ty).desc with
  | Tconstr (path,_,_) -> begin
      try match Env.find_type path env with
      | {type_kind=Type_variant _} ->
          fst (Env.find_type_descrs path env)
      | {type_manifest = Some _} ->
          get_variant_constructors env
            (Ctype.expand_head_once env (clean_copy ty))
      | _ -> fatal_error "Parmatch.get_variant_constructors"
      with Not_found ->
        fatal_error "Parmatch.get_variant_constructors"
    end
  | _ -> fatal_error "Parmatch.get_variant_constructors"

(* Sends back a pattern that complements constructor tags all_tag *)
let complete_constrs p all_tags =
  let c =
    match p.pat_desc with Tpat_construct (_, c, _) -> c | _ -> assert false in
<<<<<<< HEAD
      let not_tags = complete_tags c.cstr_consts c.cstr_nonconsts all_tags in
      let constrs = get_variant_constructors p.pat_env c.cstr_res in
=======
  let not_tags = complete_tags c.cstr_consts c.cstr_nonconsts all_tags in
  let constrs = get_variant_constructors p.pat_env c.cstr_res in
>>>>>>> 0c0884bd
  let others =
    List.filter (fun cnstr -> List.mem cnstr.cstr_tag not_tags) constrs in
  let const, nonconst =
    List.partition (fun cnstr -> cnstr.cstr_arity = 0) others in
  const @ nonconst

let build_other_constrs env p =
  match p.pat_desc with
    Tpat_construct (_, {cstr_tag=Cstr_constant _|Cstr_block _}, _) ->
      let get_tag = function
        | {pat_desc = Tpat_construct (_,c,_)} -> c.cstr_tag
        | _ -> fatal_error "Parmatch.get_tag" in
      let all_tags =  List.map (fun (p,_) -> get_tag p) env in
      pat_of_constrs p (complete_constrs p all_tags)
  | _ -> extra_pat

(* Auxiliary for build_other *)

let build_other_constant proj make first next p env =
  let all = List.map (fun (p, _) -> proj p.pat_desc) env in
  let rec try_const i =
    if List.mem i all
    then try_const (next i)
    else make_pat (make i) p.pat_type p.pat_env
  in try_const first

(*
  Builds a pattern that is incompatible with all patterns in
  in the first column of env
*)

<<<<<<< HEAD
let build_other ext env =  match env with
=======
let build_other ext env = match env with
>>>>>>> 0c0884bd
| ({pat_desc = Tpat_construct (lid, {cstr_tag=Cstr_extension _},_)},_) :: _ ->
        (* let c = {c with cstr_name = "*extension*"} in *) (* PR#7330 *)
        make_pat (Tpat_var (Ident.create "*extension*",
                            {lid with txt="*extension*"})) Ctype.none Env.empty
| ({pat_desc = Tpat_construct _} as p,_) :: _ ->
    begin match ext with
    | Some ext when Path.same ext (get_type_path p.pat_type p.pat_env) ->
        extra_pat
    | _ ->
        build_other_constrs env p
    end
| ({pat_desc = Tpat_variant (_,_,r)} as p,_) :: _ ->
    let tags =
      List.map
        (function ({pat_desc = Tpat_variant (tag, _, _)}, _) -> tag
                | _ -> assert false)
        env
    in
    let row = row_of_pat p in
    let make_other_pat tag const =
      let arg = if const then None else Some omega in
      make_pat (Tpat_variant(tag, arg, r)) p.pat_type p.pat_env in
    begin match
      List.fold_left
        (fun others (tag,f) ->
          if List.mem tag tags then others else
          match Btype.row_field_repr f with
            Rabsent (* | Reither _ *) -> others
          (* This one is called after erasing pattern info *)
          | Reither (c, _, _, _) -> make_other_pat tag c :: others
          | Rpresent arg -> make_other_pat tag (arg = None) :: others)
        [] row.row_fields
    with
      [] ->
        make_other_pat "AnyExtraTag" true
    | pat::other_pats ->
        List.fold_left
          (fun p_res pat ->
            make_pat (Tpat_or (pat, p_res, None)) p.pat_type p.pat_env)
          pat other_pats
    end
| ({pat_desc = Tpat_constant(Const_char _)} as p,_) :: _ ->
    let all_chars =
      List.map
        (fun (p,_) -> match p.pat_desc with
        | Tpat_constant (Const_char c) -> c
        | _ -> assert false)
        env in

    let rec find_other i imax =
      if i > imax then raise Not_found
      else
        let ci = Char.chr i in
        if List.mem ci all_chars then
          find_other (i+1) imax
        else
          make_pat (Tpat_constant (Const_char ci)) p.pat_type p.pat_env in
    let rec try_chars = function
      | [] -> omega
      | (c1,c2) :: rest ->
          try
            find_other (Char.code c1) (Char.code c2)
          with
          | Not_found -> try_chars rest in

    try_chars
      [ 'a', 'z' ; 'A', 'Z' ; '0', '9' ;
        ' ', '~' ; Char.chr 0 , Char.chr 255]

| ({pat_desc=(Tpat_constant (Const_int _))} as p,_) :: _ ->
    build_other_constant
      (function Tpat_constant(Const_int i) -> i | _ -> assert false)
      (function i -> Tpat_constant(Const_int i))
      0 succ p env
| ({pat_desc=(Tpat_constant (Const_int32 _))} as p,_) :: _ ->
    build_other_constant
      (function Tpat_constant(Const_int32 i) -> i | _ -> assert false)
      (function i -> Tpat_constant(Const_int32 i))
      0l Int32.succ p env
| ({pat_desc=(Tpat_constant (Const_int64 _))} as p,_) :: _ ->
    build_other_constant
      (function Tpat_constant(Const_int64 i) -> i | _ -> assert false)
      (function i -> Tpat_constant(Const_int64 i))
      0L Int64.succ p env
| ({pat_desc=(Tpat_constant (Const_nativeint _))} as p,_) :: _ ->
    build_other_constant
      (function Tpat_constant(Const_nativeint i) -> i | _ -> assert false)
      (function i -> Tpat_constant(Const_nativeint i))
      0n Nativeint.succ p env
| ({pat_desc=(Tpat_constant (Const_string _))} as p,_) :: _ ->
    build_other_constant
      (function Tpat_constant(Const_string (s, _)) -> String.length s
              | _ -> assert false)
      (function i -> Tpat_constant(Const_string(String.make i '*', None)))
      0 succ p env
| ({pat_desc=(Tpat_constant (Const_float _))} as p,_) :: _ ->
    build_other_constant
      (function Tpat_constant(Const_float f) -> float_of_string f
              | _ -> assert false)
      (function f -> Tpat_constant(Const_float (string_of_float f)))
      0.0 (fun f -> f +. 1.0) p env

| ({pat_desc = Tpat_array _} as p,_)::_ ->
    let all_lengths =
      List.map
        (fun (p,_) -> match p.pat_desc with
        | Tpat_array args -> List.length args
        | _ -> assert false)
        env in
    let rec try_arrays l =
      if List.mem l all_lengths then try_arrays (l+1)
      else
        make_pat
          (Tpat_array (omegas l))
          p.pat_type p.pat_env in
    try_arrays 0
| [] -> omega
| _ -> omega

(*
  Core function :
  Is the last row of pattern matrix pss + qs satisfiable ?
  That is :
    Does there exists at least one value vector, es such that :
     1- for all ps in pss ps # es (ps and es are not compatible)
     2- qs <= es                  (es matches qs)
*)

let rec has_instance p = match p.pat_desc with
  | Tpat_variant (l,_,r) when is_absent l r -> false
  | Tpat_any | Tpat_var _ | Tpat_constant _ | Tpat_variant (_,None,_) -> true
  | Tpat_alias (p,_,_) | Tpat_variant (_,Some p,_) -> has_instance p
  | Tpat_or (p1,p2,_) -> has_instance p1 || has_instance p2
  | Tpat_construct (_,_,ps) | Tpat_tuple ps | Tpat_array ps ->
      has_instances ps
  | Tpat_record (lps,_) -> has_instances (List.map (fun (_,_,x) -> x) lps)
  | Tpat_lazy p
    -> has_instance p


and has_instances = function
  | [] -> true
  | q::rem -> has_instance q && has_instances rem

let rec satisfiable pss qs = match pss with
| [] -> has_instances qs
| _  ->
    match qs with
    | [] -> false
    | {pat_desc = Tpat_or(q1,q2,_)}::qs ->
        satisfiable pss (q1::qs) || satisfiable pss (q2::qs)
    | {pat_desc = Tpat_alias(q,_,_)}::qs ->
          satisfiable pss (q::qs)
    | {pat_desc = (Tpat_any | Tpat_var(_))}::qs ->
        let q0 = discr_pat omega pss in
        begin match filter_all q0 pss with
          (* first column of pss is made of variables only *)
        | [] -> satisfiable (filter_extra pss) qs
        | constrs  ->
            if full_match false constrs then
              List.exists
                (fun (p,pss) ->
                  not (is_absent_pat p) &&
                  satisfiable pss (simple_match_args p omega @ qs))
                constrs
            else
              satisfiable (filter_extra pss) qs
        end
    | {pat_desc=Tpat_variant (l,_,r)}::_ when is_absent l r -> false
    | q::qs ->
        let q0 = discr_pat q pss in
        satisfiable (filter_one q0 pss) (simple_match_args q0 q @ qs)

(* Also return the remaining cases, to enable GADT handling *)
let rec satisfiables pss qs = match pss with
| [] -> if has_instances qs then [qs] else []
| _  ->
    match qs with
    | [] -> []
    | {pat_desc = Tpat_or(q1,q2,_)}::qs ->
        satisfiables pss (q1::qs) @ satisfiables pss (q2::qs)
    | {pat_desc = Tpat_alias(q,_,_)}::qs ->
        satisfiables pss (q::qs)
    | {pat_desc = (Tpat_any | Tpat_var(_))}::qs ->
        let q0 = discr_pat omega pss in
        let wild p =
          List.map (fun qs -> p::qs) (satisfiables (filter_extra pss) qs) in
        begin match filter_all q0 pss with
          (* first column of pss is made of variables only *)
        | [] ->
            wild omega
        | (p,_)::_ as constrs  ->
            let for_constrs () =
              List.flatten (
              List.map
                (fun (p,pss) ->
                  if is_absent_pat p then [] else
                  List.map (set_args p)
                    (satisfiables pss (simple_match_args p omega @ qs)))
                constrs )
            in
            if full_match false constrs then for_constrs () else
            match p.pat_desc with
              Tpat_construct _ ->
                (* activate this code for checking non-gadt constructors *)
                wild (build_other_constrs constrs p) @ for_constrs ()
            | _ ->
                wild omega
        end
    | {pat_desc=Tpat_variant (l,_,r)}::_ when is_absent l r -> []
    | q::qs ->
        let q0 = discr_pat q pss in
        List.map (set_args q0)
          (satisfiables (filter_one q0 pss) (simple_match_args q0 q @ qs))

(*
  Now another satisfiable function that additionally
  supplies an example of a matching value.

  This function should be called for exhaustiveness check only.
*)

type 'a result =
  | Rnone           (* No matching value *)
  | Rsome of 'a     (* This matching value *)

(*
let rec try_many  f = function
  | [] -> Rnone
  | (p,pss)::rest ->
      match f (p,pss) with
      | Rnone -> try_many  f rest
      | r -> r
*)

let rappend r1 r2 =
  match r1, r2 with
  | Rnone, _ -> r2
  | _, Rnone -> r1
  | Rsome l1, Rsome l2 -> Rsome (l1 @ l2)

let rec try_many_gadt  f = function
  | [] -> Rnone
  | (p,pss)::rest ->
      rappend (f (p, pss)) (try_many_gadt f rest)

(*
let rec exhaust ext pss n = match pss with
| []    ->  Rsome (omegas n)
| []::_ ->  Rnone
| pss   ->
    let q0 = discr_pat omega pss in
    begin match filter_all q0 pss with
          (* first column of pss is made of variables only *)
    | [] ->
        begin match exhaust ext (filter_extra pss) (n-1) with
        | Rsome r -> Rsome (q0::r)
        | r -> r
      end
    | constrs ->
        let try_non_omega (p,pss) =
          if is_absent_pat p then
            Rnone
          else
            match
              exhaust
                ext pss (List.length (simple_match_args p omega) + n - 1)
            with
            | Rsome r -> Rsome (set_args p r)
            | r       -> r in
        if
          full_match true false constrs && not (should_extend ext constrs)
        then
          try_many try_non_omega constrs
        else
          (*
             D = filter_extra pss is the default matrix
             as it is included in pss, one can avoid
             recursive calls on specialized matrices,
             Essentially :
             * D exhaustive => pss exhaustive
             * D non-exhaustive => we have a non-filtered value
          *)
          let r =  exhaust ext (filter_extra pss) (n-1) in
          match r with
          | Rnone -> Rnone
          | Rsome r ->
              try
                Rsome (build_other ext constrs::r)
              with
      (* cannot occur, since constructors don't make a full signature *)
              | Empty -> fatal_error "Parmatch.exhaust"
    end

let combinations f lst lst' =
  let rec iter2 x =
    function
        [] -> []
      | y :: ys ->
          f x y :: iter2 x ys
  in
  let rec iter =
    function
        [] -> []
      | x :: xs -> iter2 x lst' @ iter xs
  in
  iter lst
*)
(*
let print_pat pat =
  let rec string_of_pat pat =
    match pat.pat_desc with
        Tpat_var _ -> "v"
      | Tpat_any -> "_"
      | Tpat_alias (p, x) -> Printf.sprintf "(%s) as ?"  (string_of_pat p)
      | Tpat_constant n -> "0"
      | Tpat_construct (_, lid, _) ->
        Printf.sprintf "%s" (String.concat "." (Longident.flatten lid.txt))
      | Tpat_lazy p ->
        Printf.sprintf "(lazy %s)" (string_of_pat p)
      | Tpat_or (p1,p2,_) ->
        Printf.sprintf "(%s | %s)" (string_of_pat p1) (string_of_pat p2)
      | Tpat_tuple list ->
        Printf.sprintf "(%s)" (String.concat "," (List.map string_of_pat list))
      | Tpat_variant (_, _, _) -> "variant"
      | Tpat_record (_, _) -> "record"
      | Tpat_array _ -> "array"
  in
  Printf.fprintf stderr "PAT[%s]\n%!" (string_of_pat pat)
*)

(* strictly more powerful than exhaust; however, exhaust
   was kept for backwards compatibility *)
let rec exhaust_gadt (ext:Path.t option) pss n = match pss with
| []    ->  Rsome [omegas n]
| []::_ ->  Rnone
| pss   ->
    let q0 = discr_pat omega pss in
    begin match filter_all q0 pss with
          (* first column of pss is made of variables only *)
    | [] ->
        begin match exhaust_gadt ext (filter_extra pss) (n-1) with
        | Rsome r -> Rsome (List.map (fun row -> q0::row) r)
        | r -> r
      end
    | constrs ->
        let try_non_omega (p,pss) =
          if is_absent_pat p then
            Rnone
          else
            match
              exhaust_gadt
                ext pss (List.length (simple_match_args p omega) + n - 1)
            with
            | Rsome r -> Rsome (List.map (fun row ->  (set_args p row)) r)
            | r       -> r in
        let before = try_many_gadt try_non_omega constrs in
        if
          full_match false constrs && not (should_extend ext constrs)
        then
          before
        else
          (*
            D = filter_extra pss is the default matrix
            as it is included in pss, one can avoid
            recursive calls on specialized matrices,
            Essentially :
           * D exhaustive => pss exhaustive
           * D non-exhaustive => we have a non-filtered value
           *)
          let r =  exhaust_gadt ext (filter_extra pss) (n-1) in
          match r with
          | Rnone -> before
          | Rsome r ->
              try
                let p = build_other ext constrs in
                let dug = List.map (fun tail -> p :: tail) r in
                match before with
                | Rnone -> Rsome dug
                | Rsome x -> Rsome (x @ dug)
              with
      (* cannot occur, since constructors don't make a full signature *)
              | Empty -> fatal_error "Parmatch.exhaust"
    end

let exhaust_gadt ext pss n =
  let ret = exhaust_gadt ext pss n in
  match ret with
    Rnone -> Rnone
  | Rsome lst ->
      (* The following line is needed to compile stdlib/printf.ml *)
      if lst = [] then Rsome (omegas n) else
      let singletons =
        List.map
          (function
              [x] -> x
            | _ -> assert false)
          lst
      in
      Rsome [orify_many singletons]

(*
   Another exhaustiveness check, enforcing variant typing.
   Note that it does not check exact exhaustiveness, but whether a
   matching could be made exhaustive by closing all variant types.
   When this is true of all other columns, the current column is left
   open (even if it means that the whole matching is not exhaustive as
   a result).
   When this is false for the matrix minus the current column, and the
   current column is composed of variant tags, we close the variant
   (even if it doesn't help in making the matching exhaustive).
*)

let rec pressure_variants tdefs = function
  | []    -> false
  | []::_ -> true
  | pss   ->
      let q0 = discr_pat omega pss in
      begin match filter_all q0 pss with
        [] -> pressure_variants tdefs (filter_extra pss)
      | constrs ->
          let rec try_non_omega = function
              (_p,pss) :: rem ->
                let ok = pressure_variants tdefs pss in
                try_non_omega rem && ok
            | [] -> true
          in
          if full_match (tdefs=None) constrs then
            try_non_omega constrs
          else if tdefs = None then
            pressure_variants None (filter_extra pss)
          else
            let full = full_match true constrs in
            let ok =
              if full then try_non_omega constrs
              else try_non_omega (filter_all q0 (mark_partial pss))
            in
            begin match constrs, tdefs with
              ({pat_desc=Tpat_variant _} as p,_):: _, Some env ->
                let row = row_of_pat p in
                if Btype.row_fixed row
                || pressure_variants None (filter_extra pss) then ()
                else close_variant env row
            | _ -> ()
            end;
            ok
      end


(* Yet another satisfiable fonction *)

(*
   This time every_satisfiable pss qs checks the
   utility of every expansion of qs.
   Expansion means expansion of or-patterns inside qs
*)

type answer =
  | Used                                (* Useful pattern *)
  | Unused                              (* Useless pattern *)
  | Upartial of Typedtree.pattern list  (* Mixed, with list of useless ones *)



(* this row type enable column processing inside the matrix
    - left  ->  elements not to be processed,
    - right ->  elements to be processed
*)
type 'a row = {no_ors : 'a list ; ors : 'a list ; active : 'a list}


(*
let pretty_row {ors=ors ; no_ors=no_ors; active=active} =
  pretty_line ors ; prerr_string " *" ;
  pretty_line no_ors ; prerr_string " *" ;
  pretty_line active

let pretty_rows rs =
  prerr_endline "begin matrix" ;
  List.iter
    (fun r ->
      pretty_row r ;
      prerr_endline "")
    rs ;
  prerr_endline "end matrix"
*)

(* Initial build *)
let make_row ps = {ors=[] ; no_ors=[]; active=ps}

let make_rows pss = List.map make_row pss


(* Useful to detect and expand  or pats inside as pats *)
let rec unalias p = match p.pat_desc with
| Tpat_alias (p,_,_) -> unalias p
| _ -> p


let is_var p = match (unalias p).pat_desc with
| Tpat_any|Tpat_var _ -> true
| _                   -> false

let is_var_column rs =
  List.for_all
    (fun r -> match r.active with
    | p::_ -> is_var p
    | []   -> assert false)
    rs

(* Standard or-args for left-to-right matching *)
let rec or_args p = match p.pat_desc with
| Tpat_or (p1,p2,_) -> p1,p2
| Tpat_alias (p,_,_)  -> or_args p
| _                 -> assert false

(* Just remove current column *)
let remove r = match r.active with
| _::rem -> {r with active=rem}
| []     -> assert false

let remove_column rs = List.map remove rs

(* Current column has been processed *)
let push_no_or r = match r.active with
| p::rem -> { r with no_ors = p::r.no_ors ; active=rem}
| [] -> assert false

let push_or r = match r.active with
| p::rem -> { r with ors = p::r.ors ; active=rem}
| [] -> assert false

let push_or_column rs = List.map push_or rs
and push_no_or_column rs = List.map push_no_or rs

(* Those are adaptations of the previous homonymous functions that
   work on the current column, instead of the first column
*)

let discr_pat q rs =
  discr_pat q (List.map (fun r -> r.active) rs)

let filter_one q rs =
  let rec filter_rec rs = match rs with
  | [] -> []
  | r::rem ->
      match r.active with
      | [] -> assert false
      | {pat_desc = Tpat_alias(p,_,_)}::ps ->
          filter_rec ({r with active = p::ps}::rem)
      | {pat_desc = Tpat_or(p1,p2,_)}::ps ->
          filter_rec
            ({r with active = p1::ps}::
             {r with active = p2::ps}::
             rem)
      | p::ps ->
          if simple_match q p then
            {r with active=simple_match_args q p @ ps} :: filter_rec rem
          else
            filter_rec rem in
  filter_rec rs


(* Back to normal matrices *)
let make_vector r = r.no_ors

let make_matrix rs = List.map make_vector rs


(* Standard union on answers *)
let union_res r1 r2 = match r1, r2 with
| (Unused,_)
| (_, Unused) -> Unused
| Used,_    -> r2
| _, Used   -> r1
| Upartial u1, Upartial u2 -> Upartial (u1@u2)

(* propose or pats for expansion *)
let extract_elements qs =
  let rec do_rec seen = function
    | [] -> []
    | q::rem ->
        {no_ors= List.rev_append seen rem @ qs.no_ors ;
        ors=[] ;
        active = [q]}::
        do_rec (q::seen) rem in
  do_rec [] qs.ors

(* idem for matrices *)
let transpose rs = match rs with
| [] -> assert false
| r::rem ->
    let i = List.map (fun x -> [x]) r in
    List.fold_left
      (List.map2 (fun r x -> x::r))
      i rem

let extract_columns pss qs = match pss with
| [] -> List.map (fun _ -> []) qs.ors
| _  ->
  let rows = List.map extract_elements pss in
  transpose rows

(* Core function
   The idea is to first look for or patterns (recursive case), then
   check or-patterns argument usefulness (terminal case)
*)

let rec every_satisfiables pss qs = match qs.active with
| []     ->
    (* qs is now partitionned,  check usefulness *)
    begin match qs.ors with
    | [] -> (* no or-patterns *)
        if satisfiable (make_matrix pss) (make_vector qs) then
          Used
        else
          Unused
    | _  -> (* n or-patterns -> 2n expansions *)
        List.fold_right2
          (fun pss qs r -> match r with
          | Unused -> Unused
          | _ ->
              match qs.active with
              | [q] ->
                  let q1,q2 = or_args q in
                  let r_loc = every_both pss qs q1 q2 in
                  union_res r r_loc
              | _   -> assert false)
          (extract_columns pss qs) (extract_elements qs)
          Used
    end
| q::rem ->
    let uq = unalias q in
    begin match uq.pat_desc with
    | Tpat_any | Tpat_var _ ->
        if is_var_column pss then
(* forget about ``all-variable''  columns now *)
          every_satisfiables (remove_column pss) (remove qs)
        else
(* otherwise this is direct food for satisfiable *)
          every_satisfiables (push_no_or_column pss) (push_no_or qs)
    | Tpat_or (q1,q2,_) ->
        if
          q1.pat_loc.Location.loc_ghost &&
          q2.pat_loc.Location.loc_ghost
        then
(* syntactically generated or-pats should not be expanded *)
          every_satisfiables (push_no_or_column pss) (push_no_or qs)
        else
(* this is a real or-pattern *)
          every_satisfiables (push_or_column pss) (push_or qs)
    | Tpat_variant (l,_,r) when is_absent l r -> (* Ah Jacques... *)
        Unused
    | _ ->
(* standard case, filter matrix *)
        let q0 = discr_pat q pss in
        every_satisfiables
          (filter_one q0 pss)
          {qs with active=simple_match_args q0 q @ rem}
    end

(*
  This function ``every_both'' performs the usefulness check
  of or-pat q1|q2.
  The trick is to call every_satisfied twice with
  current active columns restricted to q1 and q2,
  That way,
  - others orpats in qs.ors will not get expanded.
  - all matching work performed on qs.no_ors is not performed again.
  *)
and every_both pss qs q1 q2 =
  let qs1 = {qs with active=[q1]}
  and qs2 =  {qs with active=[q2]} in
  let r1 = every_satisfiables pss qs1
  and r2 =  every_satisfiables (if compat q1 q2 then qs1::pss else pss) qs2 in
  match r1 with
  | Unused ->
      begin match r2 with
      | Unused -> Unused
      | Used   -> Upartial [q1]
      | Upartial u2 -> Upartial (q1::u2)
      end
  | Used ->
      begin match r2 with
      | Unused -> Upartial [q2]
      | _      -> r2
      end
  | Upartial u1 ->
      begin match r2 with
      | Unused -> Upartial (u1@[q2])
      | Used   -> r1
      | Upartial u2 -> Upartial (u1 @ u2)
      end




(* le_pat p q  means, forall V,  V matches q implies V matches p *)
let rec le_pat p q =
  match (p.pat_desc, q.pat_desc) with
  | (Tpat_var _|Tpat_any),_ -> true
  | Tpat_alias(p,_,_), _ -> le_pat p q
  | _, Tpat_alias(q,_,_) -> le_pat p q
  | Tpat_constant(c1), Tpat_constant(c2) -> const_compare c1 c2 = 0
  | Tpat_construct(_,c1,ps), Tpat_construct(_,c2,qs) ->
      c1.cstr_tag = c2.cstr_tag && le_pats ps qs
  | Tpat_variant(l1,Some p1,_), Tpat_variant(l2,Some p2,_) ->
      (l1 = l2 && le_pat p1 p2)
  | Tpat_variant(l1,None,_r1), Tpat_variant(l2,None,_) ->
      l1 = l2
  | Tpat_variant(_,_,_), Tpat_variant(_,_,_) -> false
  | Tpat_tuple(ps), Tpat_tuple(qs) -> le_pats ps qs
  | Tpat_lazy p, Tpat_lazy q -> le_pat p q
  | Tpat_record (l1,_), Tpat_record (l2,_) ->
      let ps,qs = records_args l1 l2 in
      le_pats ps qs
  | Tpat_array(ps), Tpat_array(qs) ->
      List.length ps = List.length qs && le_pats ps qs
(* In all other cases, enumeration is performed *)
  | _,_  -> not (satisfiable [[p]] [q])

and le_pats ps qs =
  match ps,qs with
    p::ps, q::qs -> le_pat p q && le_pats ps qs
  | _, _         -> true

let get_mins le ps =
  let rec select_rec r = function
      [] -> r
    | p::ps ->
        if List.exists (fun p0 -> le p0 p) ps
        then select_rec r ps
        else select_rec (p::r) ps in
  select_rec [] (select_rec [] ps)

(*
  lub p q is a pattern that matches all values matched by p and q
  may raise Empty, when p and q are not compatible
*)

let rec lub p q = match p.pat_desc,q.pat_desc with
| Tpat_alias (p,_,_),_      -> lub p q
| _,Tpat_alias (q,_,_)      -> lub p q
| (Tpat_any|Tpat_var _),_ -> q
| _,(Tpat_any|Tpat_var _) -> p
| Tpat_or (p1,p2,_),_     -> orlub p1 p2 q
| _,Tpat_or (q1,q2,_)     -> orlub q1 q2 p (* Thanks god, lub is commutative *)
| Tpat_constant c1, Tpat_constant c2 when const_compare c1 c2 = 0 -> p
| Tpat_tuple ps, Tpat_tuple qs ->
    let rs = lubs ps qs in
    make_pat (Tpat_tuple rs) p.pat_type p.pat_env
| Tpat_lazy p, Tpat_lazy q ->
    let r = lub p q in
    make_pat (Tpat_lazy r) p.pat_type p.pat_env
| Tpat_construct (lid, c1,ps1), Tpat_construct (_,c2,ps2)
      when  c1.cstr_tag = c2.cstr_tag  ->
        let rs = lubs ps1 ps2 in
        make_pat (Tpat_construct (lid, c1,rs))
          p.pat_type p.pat_env
| Tpat_variant(l1,Some p1,row), Tpat_variant(l2,Some p2,_)
          when  l1=l2 ->
            let r=lub p1 p2 in
            make_pat (Tpat_variant (l1,Some r,row)) p.pat_type p.pat_env
| Tpat_variant (l1,None,_row), Tpat_variant(l2,None,_)
              when l1 = l2 -> p
| Tpat_record (l1,closed),Tpat_record (l2,_) ->
    let rs = record_lubs l1 l2 in
    make_pat (Tpat_record (rs, closed)) p.pat_type p.pat_env
| Tpat_array ps, Tpat_array qs
      when List.length ps = List.length qs ->
        let rs = lubs ps qs in
        make_pat (Tpat_array rs) p.pat_type p.pat_env
| _,_  ->
    raise Empty

and orlub p1 p2 q =
  try
    let r1 = lub p1 q in
    try
      {q with pat_desc=(Tpat_or (r1,lub p2 q,None))}
  with
  | Empty -> r1
with
| Empty -> lub p2 q

and record_lubs l1 l2 =
  let rec lub_rec l1 l2 = match l1,l2 with
  | [],_ -> l2
  | _,[] -> l1
  | (lid1, lbl1,p1)::rem1, (lid2, lbl2,p2)::rem2 ->
      if lbl1.lbl_pos < lbl2.lbl_pos then
        (lid1, lbl1,p1)::lub_rec rem1 l2
      else if lbl2.lbl_pos < lbl1.lbl_pos  then
        (lid2, lbl2,p2)::lub_rec l1 rem2
      else
        (lid1, lbl1,lub p1 p2)::lub_rec rem1 rem2 in
  lub_rec l1 l2

and lubs ps qs = match ps,qs with
| p::ps, q::qs -> lub p q :: lubs ps qs
| _,_ -> []


(******************************)
(* Exported variant closing   *)
(******************************)

(* Apply pressure to variants *)

let pressure_variants tdefs patl =
  let pss = List.map (fun p -> [p;omega]) patl in
  ignore (pressure_variants (Some tdefs) pss)

(*****************************)
(* Utilities for diagnostics *)
(*****************************)

(*
  Build up a working pattern matrix by forgetting
  about guarded patterns
*)

let rec initial_matrix = function
    [] -> []
  | {c_guard=Some _} :: rem -> initial_matrix rem
  | {c_guard=None; c_lhs=p} :: rem -> [p] :: initial_matrix rem

(******************************************)
(* Look for a row that matches some value *)
(******************************************)

(*
  Useful for seeing if the example of
  non-matched value can indeed be matched
  (by a guarded clause)
*)



exception NoGuard

let rec initial_all no_guard = function
  | [] ->
      if no_guard then
        raise NoGuard
      else
        []
  | {c_lhs=pat; c_guard; _} :: rem ->
      ([pat], pat.pat_loc) :: initial_all (no_guard && c_guard = None) rem


let rec do_filter_var = function
  | (_::ps,loc)::rem -> (ps,loc)::do_filter_var rem
  | _ -> []

let do_filter_one q pss =
  let rec filter_rec = function
    | ({pat_desc = Tpat_alias(p,_,_)}::ps,loc)::pss ->
        filter_rec ((p::ps,loc)::pss)
    | ({pat_desc = Tpat_or(p1,p2,_)}::ps,loc)::pss ->
        filter_rec ((p1::ps,loc)::(p2::ps,loc)::pss)
    | (p::ps,loc)::pss ->
        if simple_match q p
        then (simple_match_args q p @ ps, loc) :: filter_rec pss
        else filter_rec pss
    | _ -> [] in
  filter_rec pss

let rec do_match pss qs = match qs with
| [] ->
    begin match pss  with
    | ([],loc)::_ -> Some loc
    | _ -> None
    end
| q::qs -> match q with
  | {pat_desc = Tpat_or (q1,q2,_)} ->
      begin match do_match pss (q1::qs) with
      | None -> do_match pss (q2::qs)
      | r -> r
      end
  | {pat_desc = Tpat_any} ->
      do_match (do_filter_var pss) qs
  | _ ->
      let q0 = normalize_pat q in
      do_match (do_filter_one q0 pss) (simple_match_args q0 q @ qs)


let check_partial_all v casel =
  try
    let pss = initial_all true casel in
    do_match pss [v]
  with
  | NoGuard -> None

(************************)
(* Exhaustiveness check *)
(************************)

(* conversion from Typedtree.pattern to Parsetree.pattern list *)
module Conv = struct
  open Parsetree
  let mkpat desc = Ast_helper.Pat.mk desc

  let name_counter = ref 0
  let fresh name =
    let current = !name_counter in
    name_counter := !name_counter + 1;
    "#$" ^ name ^ string_of_int current

  let conv typed =
    let constrs = Hashtbl.create 7 in
    let labels = Hashtbl.create 7 in
    let rec loop pat =
      match pat.pat_desc with
        Tpat_or (pa,pb,_) ->
          mkpat (Ppat_or (loop pa, loop pb))
      | Tpat_var (_, ({txt="*extension*"} as nm)) -> (* PR#7330 *)
          mkpat (Ppat_var nm)
      | Tpat_any
      | Tpat_var _ ->
          mkpat Ppat_any
      | Tpat_constant c ->
          mkpat (Ppat_constant (Untypeast.constant c))
      | Tpat_alias (p,_,_) -> loop p
      | Tpat_tuple lst ->
          mkpat (Ppat_tuple (List.map loop lst))
<<<<<<< HEAD
      | Tpat_construct (cstr_lid, cstr,lst) ->
          let id = fresh cstr.cstr_name in
          let lid = { cstr_lid with txt = Longident.Lident id } in
          Hashtbl.add constrs id cstr;
                  let arg =
=======
      | Tpat_construct (cstr_lid, cstr, lst) ->
          let id = fresh cstr.cstr_name in
          let lid = { cstr_lid with txt = Longident.Lident id } in
          Hashtbl.add constrs id cstr;
          let arg =
>>>>>>> 0c0884bd
            match List.map loop lst with
            | []  -> None
            | [p] -> Some p
            | lst -> Some (mkpat (Ppat_tuple lst))
<<<<<<< HEAD
                  in
=======
          in
>>>>>>> 0c0884bd
          mkpat (Ppat_construct(lid, arg))
      | Tpat_variant(label,p_opt,_row_desc) ->
          let arg = Misc.may_map loop p_opt in
          mkpat (Ppat_variant(label, arg))
      | Tpat_record (subpatterns, _closed_flag) ->
          let fields =
            List.map
              (fun (_, lbl, p) ->
                let id = fresh lbl.lbl_name in
                Hashtbl.add labels id lbl;
                (mknoloc (Longident.Lident id), loop p))
              subpatterns
          in
          mkpat (Ppat_record (fields, Open))
      | Tpat_array lst ->
          mkpat (Ppat_array (List.map loop lst))
      | Tpat_lazy p ->
          mkpat (Ppat_lazy (loop p))
    in
    let ps = loop typed in
    (ps, constrs, labels)
end


(* Whether the counter-example contains an extension pattern *)
let contains_extension pat =
  let r = ref false in
  let rec loop = function
      {pat_desc=Tpat_var (_, {txt="*extension*"})} ->
        r := true
    | p -> Typedtree.iter_pattern_desc loop p.pat_desc
  in loop pat; !r

(* Build an untyped or-pattern from its expected type *)
let ppat_of_type env ty =
  match pats_of_type env ty with
    [{pat_desc = Tpat_any}] ->
      (Conv.mkpat Parsetree.Ppat_any, Hashtbl.create 0, Hashtbl.create 0)
  | pats ->
      Conv.conv (orify_many pats)

let do_check_partial ?pred exhaust loc casel pss = match pss with
| [] ->
        (*
          This can occur
          - For empty matches generated by ocamlp4 (no warning)
          - when all patterns have guards (then, casel <> [])
          (specific warning)
          Then match MUST be considered non-exhaustive,
          otherwise compilation of PM is broken.
          *)
    begin match casel with
    | [] -> ()
    | _  -> Location.prerr_warning loc Warnings.All_clauses_guarded
    end ;
    Partial
| ps::_  ->
    begin match exhaust None pss (List.length ps) with
    | Rnone -> Total
    | Rsome [u] ->
        let v =
          match pred with
          | Some pred ->
              let (pattern,constrs,labels) = Conv.conv u in
              let u' = pred constrs labels pattern in
              (* pretty_pat u;
              begin match u' with
                None -> prerr_endline ": impossible"
              | Some _ -> prerr_endline ": possible"
              end; *)
              u'
          | None -> Some u
        in
        begin match v with
          None -> Total
        | Some v ->
            let errmsg =
              match v.pat_desc with
                Tpat_construct (_, {cstr_name="*extension*"}, _) ->
                  "_\nMatching over values of extensible variant types must include\n\
                   a wild card pattern in order to be exhaustive."
              | _ -> try
                let buf = Buffer.create 16 in
                let fmt = formatter_of_buffer buf in
                top_pretty fmt v;
                begin match check_partial_all v casel with
                | None -> ()
                | Some _ ->
                    (* This is 'Some loc', where loc is the location of
                       a possibly matching clause.
                       Forget about loc, because printing two locations
                       is a pain in the top-level *)
                    Buffer.add_string buf
                      "\n(However, some guarded clause may match this value.)"
<<<<<<< HEAD
                end ;
=======
                end;
>>>>>>> 0c0884bd
                if contains_extension v then
                  Buffer.add_string buf
                    "\nMatching over values of extensible variant types \
                       (the *extension* above)\n\
                    must include a wild card pattern in order to be exhaustive."
                ;
                Buffer.contents buf
              with _ ->
                ""
            in
            Location.prerr_warning loc (Warnings.Partial_match errmsg) ;
            Partial
        end
    | _ ->
        fatal_error "Parmatch.check_partial"
    end

(*
let do_check_partial_normal loc casel pss =
  do_check_partial exhaust loc casel pss
 *)

let do_check_partial_gadt pred loc casel pss =
  do_check_partial ~pred exhaust_gadt loc casel pss



(*****************)
(* Fragile check *)
(*****************)

(* Collect all data types in a pattern *)

let rec add_path path = function
  | [] -> [path]
  | x::rem as paths ->
      if Path.same path x then paths
      else x::add_path path rem

let extendable_path path =
  not
    (Path.same path Predef.path_bool ||
    Path.same path Predef.path_list ||
    Path.same path Predef.path_unit ||
    Path.same path Predef.path_option)

let rec collect_paths_from_pat r p = match p.pat_desc with
| Tpat_construct(_, {cstr_tag=(Cstr_constant _|Cstr_block _|Cstr_unboxed)},ps)
  ->
    let path =  get_type_path p.pat_type p.pat_env in
    List.fold_left
      collect_paths_from_pat
      (if extendable_path path then add_path path r else r)
      ps
| Tpat_any|Tpat_var _|Tpat_constant _| Tpat_variant (_,None,_) -> r
| Tpat_tuple ps | Tpat_array ps
| Tpat_construct (_, {cstr_tag=Cstr_extension _}, ps)->
    List.fold_left collect_paths_from_pat r ps
| Tpat_record (lps,_) ->
    List.fold_left
      (fun r (_, _, p) -> collect_paths_from_pat r p)
      r lps
| Tpat_variant (_, Some p, _) | Tpat_alias (p,_,_) -> collect_paths_from_pat r p
| Tpat_or (p1,p2,_) ->
    collect_paths_from_pat (collect_paths_from_pat r p1) p2
| Tpat_lazy p
    ->
    collect_paths_from_pat r p


(*
  Actual fragile check
   1. Collect data types in the patterns of the match.
   2. One exhautivity check per datatype, considering that
      the type is extended.
*)

let do_check_fragile_param exhaust loc casel pss =
  let exts =
    List.fold_left
      (fun r c -> collect_paths_from_pat r c.c_lhs)
      [] casel in
  match exts with
  | [] -> ()
  | _ -> match pss with
    | [] -> ()
    | ps::_ ->
        List.iter
          (fun ext ->
            match exhaust (Some ext) pss (List.length ps) with
            | Rnone ->
                Location.prerr_warning
                  loc
                  (Warnings.Fragile_match (Path.name ext))
            | Rsome _ -> ())
          exts

(*let do_check_fragile_normal = do_check_fragile_param exhaust*)
let do_check_fragile_gadt = do_check_fragile_param exhaust_gadt

(********************************)
(* Exported unused clause check *)
(********************************)

let check_unused pred casel =
  if Warnings.is_active Warnings.Unused_match
  || List.exists (fun c -> c.c_rhs.exp_desc = Texp_unreachable) casel then
    let rec do_rec pref = function
      | [] -> ()
      | {c_lhs=q; c_guard; c_rhs} :: rem ->
          let qs = [q] in
            begin try
              let pss =
                  get_mins le_pats (List.filter (compats qs) pref) in
              (* First look for redundant or partially redundant patterns *)
              let r = every_satisfiables (make_rows pss) (make_row qs) in
              let refute = (c_rhs.exp_desc = Texp_unreachable) in
              (* Do not warn for unused [pat -> .] *)
              if r = Unused && refute then () else
              let r =
                (* Do not refine if there are no other lines *)
                let skip =
                  r = Unused || (not refute && pref = []) ||
                  not(refute || Warnings.is_active Warnings.Unreachable_case) in
                if skip then r else
                (* Then look for empty patterns *)
                let sfs = satisfiables pss qs in
                if sfs = [] then Unused else
                let sfs =
                  List.map (function [u] -> u | _ -> assert false) sfs in
                let u = orify_many sfs in
                (*Format.eprintf "%a@." pretty_val u;*)
                let (pattern,constrs,labels) = Conv.conv u in
                let pattern = {pattern with Parsetree.ppat_loc = q.pat_loc} in
                match pred refute constrs labels pattern with
                  None when not refute ->
                    Location.prerr_warning q.pat_loc Warnings.Unreachable_case;
                    Used
                | _ -> r
              in
              match r with
              | Unused ->
                  Location.prerr_warning
                    q.pat_loc Warnings.Unused_match
              | Upartial ps ->
                  List.iter
                    (fun p ->
                      Location.prerr_warning
                        p.pat_loc Warnings.Unused_pat)
                    ps
              | Used -> ()
            with Empty | Not_found | NoGuard -> assert false
            end ;

          if c_guard <> None then
            do_rec pref rem
          else
            do_rec ([q]::pref) rem in

    do_rec [] casel

(*********************************)
(* Exported irrefutability tests *)
(*********************************)

let irrefutable pat = le_pat pat omega

(* An inactive pattern is a pattern whose matching needs only
   trivial computations (tag/equality tests).
   Patterns containing (lazy _) subpatterns are active. *)

let rec inactive pat = match pat with
| Tpat_lazy _ ->
    false
| Tpat_any | Tpat_var _ | Tpat_constant _ | Tpat_variant (_, None, _) ->
    true
| Tpat_tuple ps | Tpat_construct (_, _, ps) | Tpat_array ps ->
    List.for_all (fun p -> inactive p.pat_desc) ps
| Tpat_alias (p,_,_) | Tpat_variant (_, Some p, _) ->
    inactive p.pat_desc
| Tpat_record (ldps,_) ->
    List.exists (fun (_, _, p) -> inactive p.pat_desc) ldps
| Tpat_or (p,q,_) ->
    inactive p.pat_desc && inactive q.pat_desc

(* A `fluid' pattern is both irrefutable and inactive *)

let fluid pat =  irrefutable pat && inactive pat.pat_desc








(********************************)
(* Exported exhustiveness check *)
(********************************)

(*
   Fragile check is performed when required and
   on exhaustive matches only.
*)

let check_partial_param do_check_partial do_check_fragile loc casel =
    if Warnings.is_active (Warnings.Partial_match "") then begin
      let pss = initial_matrix casel in
      let pss = get_mins le_pats pss in
      let total = do_check_partial loc casel pss in
      if
        total = Total && Warnings.is_active (Warnings.Fragile_match "")
      then begin
        do_check_fragile loc casel pss
      end ;
      total
    end else
      Partial

(*let check_partial =
    check_partial_param
      do_check_partial_normal
      do_check_fragile_normal*)

let check_partial_gadt pred loc casel =
<<<<<<< HEAD
      check_partial_param (do_check_partial_gadt pred)
        do_check_fragile_gadt loc casel
=======
  check_partial_param (do_check_partial_gadt pred)
    do_check_fragile_gadt loc casel
>>>>>>> 0c0884bd


(*************************************)
(* Ambiguous variable in or-patterns *)
(*************************************)

(* Specification: ambiguous variables in or-patterns.

   The semantics of or-patterns in OCaml is specified with
   a left-to-right bias: a value [v] matches the pattern [p | q] if it
   matches [p] or [q], but if it matches both, the environment
   captured by the match is the environment captured by [p], never the
   one captured by [q].

   While this property is generally well-understood, one specific case
   where users expect a different semantics is when a pattern is
   followed by a when-guard: [| p when g -> e]. Consider for example:

     | ((Const x, _) | (_, Const x)) when is_neutral x -> branch

   The semantics is clear: match the scrutinee against the pattern, if
   it matches, test the guard, and if the guard passes, take the
   branch.

   However, consider the input [(Const a, Const b)], where [a] fails
   the test [is_neutral f], while [b] passes the test [is_neutral
   b]. With the left-to-right semantics, the clause above is *not*
   taken by its input: matching [(Const a, Const b)] against the
   or-pattern succeeds in the left branch, it returns the environment
   [x -> a], and then the guard [is_neutral a] is tested and fails,
   the branch is not taken. Most users, however, intuitively expect
   that any pair that has one side passing the test will take the
   branch. They assume it is equivalent to the following:

     | (Const x, _) when is_neutral x -> branch
     | (_, Const x) when is_neutral x -> branch

   while it is not.

   The code below is dedicated to finding these confusing cases: the
   cases where a guard uses "ambiguous" variables, that are bound to
   different parts of the scrutinees by different sides of
   a or-pattern. In other words, it finds the cases where the
   specified left-to-right semantics is not equivalent to
   a non-deterministic semantics (any branch can be taken) relatively
   to a specific guard.
*)

module IdSet = Set.Make(Ident)

let pattern_vars p = IdSet.of_list (Typedtree.pat_bound_idents p)

(* Row for ambiguous variable search,
   unseen is the traditional pattern row,
   seen   is a list of position bindings *)

type amb_row = { unseen : pattern list ; seen : IdSet.t list; }


(* Push binding variables now *)

let rec do_push r p ps seen k = match p.pat_desc with
| Tpat_alias (p,x,_) -> do_push (IdSet.add x r) p ps seen k
| Tpat_var (x,_) ->
    (omega,{ unseen = ps; seen=IdSet.add x r::seen; })::k
| Tpat_or (p1,p2,_) ->
    do_push r p1 ps seen (do_push r p2 ps seen k)
| _ ->
    (p,{ unseen = ps; seen = r::seen; })::k

let rec push_vars = function
  | [] -> []
  | { unseen = [] }::_ -> assert false
  | { unseen = p::ps; seen; }::rem ->
      do_push IdSet.empty p ps seen (push_vars rem)

let collect_stable = function
  | [] -> assert false
  | { seen=xss; _}::rem ->
      let rec c_rec xss = function
        | [] -> xss
        | {seen=yss; _}::rem ->
            let xss = List.map2 IdSet.inter xss yss in
            c_rec xss rem in
      let inters = c_rec xss rem in
      List.fold_left IdSet.union IdSet.empty inters


(*********************************************)
(* Filtering utilities for our specific rows *)
(*********************************************)

(* Take a pattern matrix as a list (rows) of lists (columns) of patterns
     | p1, p2, .., pn
     | q1, q2, .., qn
     | r1, r2, .., rn
     | ...

   We split this matrix into a list of sub-matrices, one for each head
   constructor appearing in the leftmost column. For each row whose
   left column starts with a head constructor, remove this head
   column, prepend one column for each argument of the constructor,
   and add the resulting row in the sub-matrix corresponding to this
   head constructor.

   Rows whose left column is omega (the Any pattern _) may match any
   head constructor, so they are added to all groups.

   The list of sub-matrices is represented as a list of pair
     (head constructor, submatrix)
*)

let filter_all =
  (* the head constructor (as a pattern with omega arguments) of
     a pattern *)
  let discr_head pat =
    match pat.pat_desc with
    | Tpat_record (lbls, closed) ->
        (* a partial record pattern { f1 = p1; f2 = p2; _ }
           needs to be expanded, otherwise matching against this head
           would drop the pattern arguments for non-mentioned fields *)
        let lbls = all_record_args lbls in
        normalize_pat { pat with pat_desc = Tpat_record (lbls, closed) }
    | _ -> normalize_pat pat
  in

  (* insert a row of head [p] and rest [r] into the right group *)
  let rec insert p r env = match env with
  | [] ->
      (* if no group matched this row, it has a head constructor that
         was never seen before; add a new sub-matrix for this head *)
      let p0 = discr_head p in
      [p0,[{ r with unseen = simple_match_args p0 p @ r.unseen }]]
  | (q0,rs) as bd::env ->
      if simple_match q0 p then begin
        let r = { r with unseen = simple_match_args q0 p@r.unseen; } in
        (q0,r::rs)::env
      end
      else bd::insert p r env in

  (* insert a row of head omega into all groups *)
  let insert_omega r env =
    List.map
      (fun (q0,rs) ->
         let r =
           { r with unseen = simple_match_args q0 omega @ r.unseen; } in
         (q0,r::rs))
      env
  in

  let rec filter_rec env = function
    | [] -> env
    | ({pat_desc=(Tpat_var _|Tpat_alias _|Tpat_or _)},_)::_ -> assert false
    | ({pat_desc=Tpat_any}, _)::rs -> filter_rec env rs
    | (p,r)::rs -> filter_rec (insert p r env) rs in

  let rec filter_omega env = function
    | [] -> env
    | ({pat_desc=(Tpat_var _|Tpat_alias _|Tpat_or _)},_)::_ -> assert false
    | ({pat_desc=Tpat_any},r)::rs -> filter_omega (insert_omega r env) rs
    | _::rs -> filter_omega env rs in

  fun rs ->
    (* first insert the rows with head constructors,
       to get the definitive list of groups *)
    let env = filter_rec [] rs in
    (* then add the omega rows to all groups *)
    filter_omega env rs

(* Compute stable bindings *)

let rec do_stable rs = match rs with
| [] -> assert false (* No empty matrix *)
| { unseen=[]; _ }::_ ->
    collect_stable rs
| _ ->
    let rs = push_vars rs in
    match filter_all rs with
    | [] ->
        do_stable (List.map snd rs)
    | (_,rs)::env ->
        List.fold_left
          (fun xs (_,rs) -> IdSet.inter xs (do_stable rs))
          (do_stable rs) env

let stable p = do_stable [{unseen=[p]; seen=[];}]


(* All identifier paths that appear in an expression that occurs
   as a clause right hand side or guard.

  The function is rather complex due to the compilation of
  unpack patterns by introducing code in rhs expressions
  and **guards**.

  For pattern (module M:S)  -> e the code is
  let module M_mod = unpack M .. in e

  Hence M is "free" in e iff M_mod is free in e.

  Not doing so will yield excessive  warning in
  (module (M:S) } ...) when true -> ....
  as M is always present in
  let module M_mod = unpack M .. in true
*)

let all_rhs_idents exp =
  let ids = ref IdSet.empty in
  let module Iterator = TypedtreeIter.MakeIterator(struct
    include TypedtreeIter.DefaultIteratorArgument
    let enter_expression exp = match exp.exp_desc with
      | Texp_ident (path, _lid, _descr) ->
          List.iter
            (fun id -> ids := IdSet.add id !ids)
            (Path.heads path)
      | _ -> ()

(* Very hackish, detect unpack pattern  compilation
   and perfom "indirect check for them" *)
    let is_unpack exp =
      List.exists
        (fun (attr, _) -> attr.txt = "#modulepat") exp.exp_attributes

    let leave_expression exp =
      if is_unpack exp then begin match exp.exp_desc with
      | Texp_letmodule
          (id_mod,_,
           {mod_desc=
            Tmod_unpack ({exp_desc=Texp_ident (Path.Pident id_exp,_,_)},_)},
           _) ->
             assert (IdSet.mem id_exp !ids) ;
             if not (IdSet.mem id_mod !ids) then begin
               ids := IdSet.remove id_exp !ids
             end
      | _ -> assert false
      end
  end) in
  Iterator.iter_expression exp;
  !ids

let check_ambiguous_bindings =
  let open Warnings in
  let warn0 = Ambiguous_pattern [] in
  fun cases ->
    if is_active warn0 then
      List.iter
        (fun case -> match case with
        | { c_guard=None ; _} -> ()
        | { c_lhs=p; c_guard=Some g; _} ->
            let all =
              IdSet.inter (pattern_vars p) (all_rhs_idents g) in
            if not (IdSet.is_empty all) then begin
              let st = stable p in
              let ambiguous = IdSet.diff all st in
              if not (IdSet.is_empty  ambiguous) then begin
                let pps = IdSet.elements ambiguous |> List.map Ident.name in
                let warn = Ambiguous_pattern pps in
                Location.prerr_warning p.pat_loc warn
              end
            end)
        cases<|MERGE_RESOLUTION|>--- conflicted
+++ resolved
@@ -1,14 +1,4 @@
 (**************************************************************************)
-<<<<<<< HEAD
-(*                                                                     *)
-(*                                OCaml                                *)
-(*                                                                     *)
-(*            Xavier Leroy, projet Cristal, INRIA Rocquencourt         *)
-(*                                                                     *)
-(*  Copyright 1996 Institut National de Recherche en Informatique et   *)
-(*     en Automatique.                                                    *)
-(*                                                                     *)
-=======
 (*                                                                        *)
 (*                                 OCaml                                  *)
 (*                                                                        *)
@@ -17,7 +7,6 @@
 (*   Copyright 1996 Institut National de Recherche en Informatique et     *)
 (*     en Automatique.                                                    *)
 (*                                                                        *)
->>>>>>> 0c0884bd
 (*   All rights reserved.  This file is distributed under the terms of    *)
 (*   the GNU Lesser General Public License version 2.1, with the          *)
 (*   special exception on linking described in the file LICENSE.          *)
@@ -206,13 +195,8 @@
       fprintf ppf "@[<2>`%s@ %a@]" l pretty_arg w
   | Tpat_record (lvs,_) ->
       let filtered_lvs = List.filter
-<<<<<<< HEAD
-           (function
-             | (_,_,{pat_desc=Tpat_any}) -> false (* do not show lbl=_ *)
-=======
           (function
             | (_,_,{pat_desc=Tpat_any}) -> false (* do not show lbl=_ *)
->>>>>>> 0c0884bd
             | _ -> true) lvs in
       fprintf ppf "@[{%a%a}@]"
         pretty_lvals filtered_lvs
@@ -705,15 +689,9 @@
 
 (* build a pattern from a constructor list *)
 let pat_of_constr ex_pat cstr =
-<<<<<<< HEAD
- {ex_pat with pat_desc =
-  Tpat_construct (mknoloc (Longident.Lident "?pat_of_constr?"),
-                  cstr,omegas cstr.cstr_arity)}
-=======
   {ex_pat with pat_desc =
    Tpat_construct (mknoloc (Longident.Lident "?pat_of_constr?"),
                    cstr, omegas cstr.cstr_arity)}
->>>>>>> 0c0884bd
 
 let orify x y = make_pat (Tpat_or (x, y, None)) x.pat_type x.pat_env
 
@@ -769,13 +747,8 @@
 let complete_constrs p all_tags =
   let c =
     match p.pat_desc with Tpat_construct (_, c, _) -> c | _ -> assert false in
-<<<<<<< HEAD
-      let not_tags = complete_tags c.cstr_consts c.cstr_nonconsts all_tags in
-      let constrs = get_variant_constructors p.pat_env c.cstr_res in
-=======
   let not_tags = complete_tags c.cstr_consts c.cstr_nonconsts all_tags in
   let constrs = get_variant_constructors p.pat_env c.cstr_res in
->>>>>>> 0c0884bd
   let others =
     List.filter (fun cnstr -> List.mem cnstr.cstr_tag not_tags) constrs in
   let const, nonconst =
@@ -807,11 +780,7 @@
   in the first column of env
 *)
 
-<<<<<<< HEAD
-let build_other ext env =  match env with
-=======
 let build_other ext env = match env with
->>>>>>> 0c0884bd
 | ({pat_desc = Tpat_construct (lid, {cstr_tag=Cstr_extension _},_)},_) :: _ ->
         (* let c = {c with cstr_name = "*extension*"} in *) (* PR#7330 *)
         make_pat (Tpat_var (Ident.create "*extension*",
@@ -1738,28 +1707,16 @@
       | Tpat_alias (p,_,_) -> loop p
       | Tpat_tuple lst ->
           mkpat (Ppat_tuple (List.map loop lst))
-<<<<<<< HEAD
-      | Tpat_construct (cstr_lid, cstr,lst) ->
-          let id = fresh cstr.cstr_name in
-          let lid = { cstr_lid with txt = Longident.Lident id } in
-          Hashtbl.add constrs id cstr;
-                  let arg =
-=======
       | Tpat_construct (cstr_lid, cstr, lst) ->
           let id = fresh cstr.cstr_name in
           let lid = { cstr_lid with txt = Longident.Lident id } in
           Hashtbl.add constrs id cstr;
           let arg =
->>>>>>> 0c0884bd
             match List.map loop lst with
             | []  -> None
             | [p] -> Some p
             | lst -> Some (mkpat (Ppat_tuple lst))
-<<<<<<< HEAD
-                  in
-=======
           in
->>>>>>> 0c0884bd
           mkpat (Ppat_construct(lid, arg))
       | Tpat_variant(label,p_opt,_row_desc) ->
           let arg = Misc.may_map loop p_opt in
@@ -1854,11 +1811,7 @@
                        is a pain in the top-level *)
                     Buffer.add_string buf
                       "\n(However, some guarded clause may match this value.)"
-<<<<<<< HEAD
-                end ;
-=======
                 end;
->>>>>>> 0c0884bd
                 if contains_extension v then
                   Buffer.add_string buf
                     "\nMatching over values of extensible variant types \
@@ -2084,13 +2037,8 @@
       do_check_fragile_normal*)
 
 let check_partial_gadt pred loc casel =
-<<<<<<< HEAD
-      check_partial_param (do_check_partial_gadt pred)
-        do_check_fragile_gadt loc casel
-=======
   check_partial_param (do_check_partial_gadt pred)
     do_check_fragile_gadt loc casel
->>>>>>> 0c0884bd
 
 
 (*************************************)
