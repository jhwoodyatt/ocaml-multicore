--- conflicted
+++ resolved
@@ -12,7 +12,6 @@
 #*   special exception on linking described in the file LICENSE.          *
 #*                                                                        *
 #**************************************************************************
-<<<<<<< HEAD
 
 BEGIN {
     while ((getline line < "disabled") > 0) {
@@ -22,8 +21,6 @@
         }
     }
 }
-=======
->>>>>>> 0c0884bd
 
 function check() {
     if (!in_test){
@@ -59,16 +56,12 @@
     check();
     if (!(key in RESULTS) || RESULTS[key] == "s"){
         if (!(key in RESULTS)) ++nresults;
-<<<<<<< HEAD
     		testcase = sprintf ("%s/%s", curdir, curfile);
 				if (is_disabled[testcase]) {
 					RESULTS[key] = "d";
 				} else {
         	RESULTS[key] = "f";
 				}
-=======
-        RESULTS[key] = "f";
->>>>>>> 0c0884bd
     }
     delete SKIPPED[curdir];
     clear();
@@ -167,11 +160,8 @@
                 }else if (r == "e"){
                     ++ unexped;
                     unexp[unexpidx++] = key;
-<<<<<<< HEAD
 								}else if (r == "d"){
 										++ ndisabled;
-=======
->>>>>>> 0c0884bd
                 }else if (r == "s"){
                     ++ skipped;
                     curdir = DIRS[key];
@@ -185,7 +175,6 @@
                     }
                 }
             }
-<<<<<<< HEAD
         printf("\n");
         printf("Summary:\n");
             printf("  %3d tests passed\n", passed);
@@ -195,16 +184,6 @@
             printf("  %3d unexpected errors\n", unexped);
             printf("  %3d tests considered", nresults);
             if (nresults == passed + skipped + failed + ndisabled + unexped){
-=======
-            printf("\n");
-            printf("Summary:\n");
-            printf("  %3d tests passed\n", passed);
-            printf("  %3d tests skipped\n", skipped);
-            printf("  %3d tests failed\n", failed);
-            printf("  %3d unexpected errors\n", unexped);
-            printf("  %3d tests considered", nresults);
-            if (nresults == passed + skipped + failed + unexped){
->>>>>>> 0c0884bd
                 printf ("\n");
             }else{
                 printf (" (totals don't add up??)");
@@ -212,16 +191,6 @@
             if (reran != 0){
                 printf("  %3d test dir re-runs\n", reran);
             }
-<<<<<<< HEAD
-        if (failed != 0){
-            printf("\nList of failed tests:\n");
-            for (i=0; i < failed; i++) printf("    %s\n", fail[i]);
-        }
-        if (unexped != 0){
-            printf("\nList of unexpected errors:\n");
-            for (i=0; i < unexped; i++) printf("    %s\n", unexp[i]);
-        }
-=======
             if (failed != 0){
                 printf("\nList of failed tests:\n");
                 for (i=0; i < failed; i++) printf("    %s\n", fail[i]);
@@ -230,7 +199,6 @@
                 printf("\nList of unexpected errors:\n");
                 for (i=0; i < unexped; i++) printf("    %s\n", unexp[i]);
             }
->>>>>>> 0c0884bd
             if (skipped != 0){
                 printf("\nList of skipped tests:\n");
                 for (i=0; i < skipidx; i++) printf("    %s\n", skips[i]);
@@ -239,43 +207,23 @@
                 printf("\nList of directories returning no results:\n");
                 for (i=0; i < empty; i++) printf("    %s\n", blanks[i]);
             }
-<<<<<<< HEAD
-        printf("\n");
-        if (failed || unexped){
-                printf("#### Something failed. Exiting with error status.\n\n");
-            exit 4;
-=======
-            printf("\n");
-            if (failed || unexped){
-                printf("#### Something failed. Exiting with error status.\n\n");
-                exit 4;
-            }
-        }else{
-            for (key in RESULTS){
-                if (RESULTS[key] == "f" || RESULTS[key] == "e"){
-                    key = DIRS[key];
-                    if (!(key in RERUNS)){
-                        RERUNS[key] = 1;
-                        if (RERAN[key] < max_retries){
-                            printf("%s\n", key);
-                        }
-                    }
-                }
-            }
->>>>>>> 0c0884bd
-        }
-        }else{
-            for (key in RESULTS){
-                if (RESULTS[key] == "f" || RESULTS[key] == "e"){
-                    key = DIRS[key];
-                    if (!(key in RERUNS)){
-                        RERUNS[key] = 1;
-                        if (RERAN[key] < max_retries){
-                            printf("%s\n", key);
-                        }
-                    }
-                }
-            }
-        }
-    }
-}+						printf("\n");
+						if (failed || unexped){
+										printf("#### Something failed. Exiting with error status.\n\n");
+								exit 4;
+						}
+						}else{
+								for (key in RESULTS){
+										if (RESULTS[key] == "f" || RESULTS[key] == "e"){
+												key = DIRS[key];
+												if (!(key in RERUNS)){
+														RERUNS[key] = 1;
+														if (RERAN[key] < max_retries){
+																printf("%s\n", key);
+                        		}
+                    		}
+                		}
+            		}
+        		}
+    		}
+		}