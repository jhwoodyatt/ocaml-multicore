--- conflicted
+++ resolved
@@ -266,12 +266,7 @@
   errconstr =
       cst_to_constr(errcode, error_table, sizeof(error_table)/sizeof(int), -1);
   if (errconstr == Val_int(-1)) {
-<<<<<<< HEAD
     err = caml_alloc_1(0, Val_int(errcode));
-=======
-    err = caml_alloc_small(1, 0);
-    Field(err, 0) = Val_int(errcode);
->>>>>>> 0d68080b
   } else {
     err = errconstr;
   }
@@ -298,29 +293,15 @@
     arg = cmdarg == Nothing ? caml_copy_string("") : cmdarg;
     name = caml_copy_string(cmdname);
     err = unix_error_of_code (errcode);
-<<<<<<< HEAD
     unix_error_exn = caml_named_root("Unix.Unix_error");
     if (!unix_error_exn)
-      invalid_argument("Exception Unix.Unix_error not initialized,"
-                       " please link unix.cma");
+      caml_invalid_argument("Exception Unix.Unix_error not initialized,"
+                            " please link unix.cma");
     res = caml_alloc_4(0,
       caml_read_root(unix_error_exn),
       err,
       name,
       arg);
-=======
-    if (unix_error_exn == NULL) {
-      unix_error_exn = caml_named_value("Unix.Unix_error");
-      if (unix_error_exn == NULL)
-        caml_invalid_argument("Exception Unix.Unix_error not initialized,"
-                         " please link unix.cma");
-    }
-    res = caml_alloc_small(4, 0);
-    Field(res, 0) = *unix_error_exn;
-    Field(res, 1) = err;
-    Field(res, 2) = name;
-    Field(res, 3) = arg;
->>>>>>> 0d68080b
   End_roots();
   caml_raise(res);
 }
