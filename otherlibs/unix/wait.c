--- conflicted
+++ resolved
@@ -44,7 +44,6 @@
   value st;
 
   if (WIFEXITED(status)) {
-<<<<<<< HEAD
     st = caml_alloc_1(TAG_WEXITED,
                       Val_int(WEXITSTATUS(status)));
   }
@@ -57,25 +56,6 @@
                       Val_int(caml_rev_convert_signal_number(WTERMSIG(status))));
   }
   return caml_alloc_2(0, Val_int(pid), st);
-=======
-    st = caml_alloc_small(1, TAG_WEXITED);
-    Field(st, 0) = Val_int(WEXITSTATUS(status));
-  }
-  else if (WIFSTOPPED(status)) {
-    st = caml_alloc_small(1, TAG_WSTOPPED);
-    Field(st, 0) = Val_int(caml_rev_convert_signal_number(WSTOPSIG(status)));
-  }
-  else {
-    st = caml_alloc_small(1, TAG_WSIGNALED);
-    Field(st, 0) = Val_int(caml_rev_convert_signal_number(WTERMSIG(status)));
-  }
-  Begin_root (st);
-    res = caml_alloc_small(2, 0);
-    Field(res, 0) = Val_int(pid);
-    Field(res, 1) = st;
-  End_roots();
-  return res;
->>>>>>> 0d68080b
 }
 
 CAMLprim value unix_wait(value unit)
