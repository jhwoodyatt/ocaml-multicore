--- conflicted
+++ resolved
@@ -60,13 +60,8 @@
          npoints, Complex, CoordModeOrigin);
     XFlush(caml_gr_display);
   }
-<<<<<<< HEAD
-  stat_free((char *) points);
+  caml_stat_free((char *) points);
   CAMLreturn (Val_unit);
-=======
-  caml_stat_free((char *) points);
-  return Val_unit;
->>>>>>> 0d68080b
 }
 
 value caml_gr_fill_arc_nat(value vx, value vy, value vrx, value vry, value va1,
